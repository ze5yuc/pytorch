--- conflicted
+++ resolved
@@ -666,14 +666,7 @@
         of this op in `self`.
         """
         op_packing_only_uses_module_attributes = \
-<<<<<<< HEAD
             get_op_packing_only_uses_module_attributes(op, args, kwargs, root_module)
-        func_output_dtype_type = get_func_output_dtype_type(
-            op, args, op_packing_only_uses_module_attributes)
-        input_observed_arg_idxs = get_input_observed_arg_idxs(op)
-=======
-            get_op_packing_only_uses_module_attributes(op, args, root_module)
->>>>>>> 1df4eca6
         arg_tensor_infos: List[Optional[QTensorInfo]] = []
         for arg in args:
             if isinstance(arg, (list, tuple)):
