import re
import torch
import torch.nn as nn
from torch.ao.quantization.utils import is_per_tensor, is_per_channel
from torch.ao.quantization.quantize import is_activation_post_process

from torch.fx import GraphModule, map_arg

from torch.fx.graph import (
    Graph,
    Node,
)

from typing import Callable, Optional, List, Dict, Any, Set, Tuple, Union, Type
import operator

# A dictionary for querying the weight index for a given op
WEIGHT_INDEX_DICT = {
    torch.nn.functional.conv1d : [1],
    torch.nn.functional.conv2d : [1],
    torch.nn.functional.conv3d : [1],
    torch.nn.functional.linear : [1],
    torch.nn.functional.layer_norm : [2],
    torch.nn.functional.group_norm : [2],
    torch.nn.functional.instance_norm : [3],
}

NON_QUANTIZABLE_WEIGHT_OPS = {torch.nn.functional.layer_norm, torch.nn.functional.group_norm, torch.nn.functional.instance_norm}

BIAS_INDEX_DICT = {
<<<<<<< HEAD
    torch.nn.functional.conv1d : 2,
    torch.nn.functional.conv2d : 2,
    torch.nn.functional.conv3d : 2,
    torch.nn.functional.linear : 2,
    torch.nn.functional.layer_norm : 3,
    torch.nn.functional.group_norm : 3,
    torch.nn.functional.instance_norm : 4,
=======
    torch.nn.functional.conv1d : [2],
    torch.nn.functional.conv2d : [2],
    torch.nn.functional.conv3d : [2],
    torch.nn.functional.linear : [2],
    torch.nn.functional.layer_norm : [3],
    torch.nn.functional.group_norm : [3],
    torch.nn.functional.instance_norm : [4],
>>>>>>> 1ecfa1d6
}

def graph_pretty_str(g, shorten=True) -> str:
    """Returns a printable representation of the ops in the graph of g.
    If shorten is True, tries to abbreviate fields.
    """
    built_in_func_re = re.compile('<built-in function (.*)>')
    built_in_meth_re = re.compile('<built-in method (.*) of type.*>')
    op_dict = {
        'placeholder': 'plchdr',
        'get_attr': 'gt_prm',
        'call_function': 'cl_fun',
        'call_module': 'cl_mod',
        'call_method': 'cl_meth',
    }

    max_lens = {}
    col_names = ("name", "op", "target", "args", "kwargs")
    for s in col_names:
        max_lens[s] = len(s)

    results = []
    for n in g.nodes:

        # activation_post_process_0 -> obs_0
        name = str(n.name)
        if shorten:
            name = name.replace("activation_post_process", "obs")

        op = str(n.op)
        # placeholder -> plchdr, and so on
        if shorten and op in op_dict:
            op = op_dict[op]

        target = str(n.target)
        # <built-in function foo> -> <bi_fun foo>, and so on
        if shorten:
            built_in_func = built_in_func_re.search(target)
            if built_in_func:
                target = f"<bi_fun {built_in_func.group(1)}>"
            built_in_meth = built_in_meth_re.search(target)
            if built_in_meth:
                target = f"<bi_meth {built_in_meth.group(1)}>"
            target = target.replace("activation_post_process", "obs")

        args = str(n.args)
        if shorten:
            args = args.replace("activation_post_process", "obs")

        kwargs = str(n.kwargs)

        # calculate maximum length of each column, so we can tabulate properly
        for k, v in zip(col_names, (name, op, target, args, kwargs)):
            max_lens[k] = max(max_lens[k], len(v))
        results.append([name, op, target, args, kwargs])

    res_str = ""
    format_str = "{:<{name}} {:<{op}} {:<{target}} {:<{args}} {:<{kwargs}}\n"
    res_str += format_str.format(*col_names, **max_lens)
    for result in results:
        res_str += format_str.format(*result, **max_lens)

    # print an exra note on abbreviations which change attribute names,
    # since users will have to un-abbreviate for further debugging
    if shorten:
        res_str += "*obs_{n} = activation_post_process_{n}\n"
    return res_str

def get_per_tensor_qparams(activation_post_process):
    assert is_per_tensor(activation_post_process.qscheme), 'Only per tensor quantization is supported'
    scale, zero_point = activation_post_process.calculate_qparams()
    scale = float(scale)
    zero_point = int(zero_point)
    dtype = activation_post_process.dtype
    return scale, zero_point, dtype

def get_quantize_node_info(activation_post_process: Callable) -> Tuple[str, Union[Callable, str], Dict[str, Any]]:
    ''' Given an activation_post_process module,
    return node_type(e.g. call_function), quantize op(e.g. quantize_per_tensor) and a dictionary
    of extracted qparams from the module
    '''
    dtype = activation_post_process.dtype  # type: ignore[attr-defined]
    quantize_op : Optional[Union[Callable, str]] = None
    if dtype in [torch.quint8, torch.qint8]:
        node_type = "call_function"
        scale, zero_point = activation_post_process.calculate_qparams()  # type: ignore[attr-defined]
        if is_per_channel(activation_post_process.qscheme):  # type: ignore[attr-defined]
            ch_axis = int(activation_post_process.ch_axis)  # type: ignore[attr-defined]
            qparams = {"_scale_": scale, "_zero_point_": zero_point, "_axis_": ch_axis, "_dtype_": dtype}
            quantize_op = torch.quantize_per_channel
        else:
            scale = float(scale)
            zero_point = int(zero_point)
            qparams = {"_scale_": scale, "_zero_point_": zero_point, "_dtype_": dtype}
            quantize_op = torch.quantize_per_tensor
    elif dtype == torch.float16:
        node_type = "call_method"
        quantize_op = "to"
        qparams = {"_dtype_": dtype}
    else:
        raise Exception("Unsupported dtype in get_quantize_node_info:" + str(dtype))
    assert quantize_op is not None
    return node_type, quantize_op, qparams

def quantize_node(
        in_node: Node,
        obs_module: torch.nn.Module,
        obs_node: Node,
        modules: Dict[str, torch.nn.Module],
        quantized_graph: Graph,
        node_name_to_scope: Dict[str, Tuple[str, type]],
        is_input: bool) -> Node:
    ''' Add quantization nodes (eg. quantize_per_tensor/per_channel) for given node to graph
    with the qparams calculated from activation_post_process (obs_module).
    The observer node (obs_node) is used to find the FQN of the user of act_post_process.
    e.g. Given input `node` in `node = self.conv(x)`, insert node:
    `quantized_node = torch.quantize_per_tensor(x, self._scale_0, self._zer_point_0, self._dtype_0)`
    where self._scale_0, self._zero_point_0 and self._dtype_0 are
    calculated from `obs_module`
    '''
    # Find the first use of the observer node, we use this to get the scope of the module.
    if is_input:
        # if the quantize function is at the input of op, then we find the first user of the observer_node
        # to get the path. If a linear call_function is in the user list, we return the first instance
        # of linear node to get the FQN.
        users = list(obs_node.users)
        first_linear_use_or_first_use = users[0] if users else None
        linear_node = None
        for n in users:
            if n.op == "call_function" and n.target == torch.nn.functional.linear:
                linear_node = n
                break
        if linear_node:
            first_linear_use_or_first_use = linear_node
        prefix = "_input"
    else:
        # if the quantize function is at the output of the op, we use the observer input node to get the path
        first_linear_use_or_first_use = in_node
        prefix = "_output"

    if first_linear_use_or_first_use and first_linear_use_or_first_use.name in node_name_to_scope:
        module_path, _ = node_name_to_scope[first_linear_use_or_first_use.name]
    else:
        # TODO: it's not used, so actually we can skip quantization
        # but this requires changing return type of quantize_node
        # we can fix it later if needed
        module_path = ""
    root_module = modules['']
    graph = quantized_graph
    node_type, quantize_op, qparams = get_quantize_node_info(obs_module)
    inputs = [in_node]

    for key, value in qparams.items():
        if key in ['_scale_', '_zero_point_']:
            # For scale and zero_point values we register them as buffers in the root module.
            qparam_node = create_getattr_from_value(root_module, graph, module_path + prefix + key, value)
            inputs.append(qparam_node)
        else:
            # for qparams that are not scale/zero_point (like axis, dtype) we store them as literals in the graph.
            inputs.append(value)
    return graph.create_node(node_type, quantize_op, tuple(inputs), {})

def get_custom_module_class_keys(custom_config_dict, custom_config_dict_key) -> List[Any]:
    r""" Get all the unique custom module keys in the custom config dict
    e.g.
    Input:
    custom_config_dict = {
        "float_to_observed_custom_module_class": {
           "static": {
               CustomModule1: ObservedCustomModule
           },
           "dynamic": {
               CustomModule2: DynamicObservedCustomModule
           },
           "weight_only": {
               CustomModule3: WeightOnlyObservedCustomModule
           },
        },
    }

    Output:
    # extract all the keys in "static", "dynamic" and "weight_only" dict
    [CustomModule1, CustomModule2, CustomModule3]
    """
    # using set to dedup
    float_custom_module_classes : Set[Any] = set()
    custom_module_mapping = custom_config_dict.get(custom_config_dict_key, {})
    for quant_mode in ["static", "dynamic", "weight_only"]:
        quant_mode_custom_module_config = custom_module_mapping.get(quant_mode, {})
        quant_mode_custom_module_classes = set(quant_mode_custom_module_config.keys())
        float_custom_module_classes |= quant_mode_custom_module_classes
    return list(float_custom_module_classes)

def get_linear_prepack_op_for_dtype(dtype):
    if dtype == torch.float16:
        return torch.ops.quantized.linear_prepack_fp16
    elif dtype == torch.qint8:
        return torch.ops.quantized.linear_prepack
    else:
        raise Exception("can't get linear prepack op for dtype:", dtype)

def get_qconv_prepack_op(conv_op: Callable) -> Callable:
    prepack_ops = {
        torch.nn.functional.conv1d: torch.ops.quantized.conv1d_prepack,
        torch.nn.functional.conv2d: torch.ops.quantized.conv2d_prepack,
        torch.nn.functional.conv3d: torch.ops.quantized.conv3d_prepack
    }
    prepack_op = prepack_ops.get(conv_op, None)
    assert prepack_op, "Didn't find prepack op for {}".format(conv_op)
    return prepack_op

def get_qconv_op(conv_op: Callable, has_relu: bool) -> Callable:
    qconv_op = {
        # has relu
        True: {
            torch.nn.functional.conv1d: torch.ops.quantized.conv1d_relu,
            torch.nn.functional.conv2d: torch.ops.quantized.conv2d_relu,
            torch.nn.functional.conv3d: torch.ops.quantized.conv3d_relu
        },
        False: {
            torch.nn.functional.conv1d: torch.ops.quantized.conv1d,
            torch.nn.functional.conv2d: torch.ops.quantized.conv2d,
            torch.nn.functional.conv3d: torch.ops.quantized.conv3d
        }
    }
    qconv = qconv_op[has_relu].get(conv_op)
    assert qconv, "Can't find corresponding quantized conv op for {} {}".format(conv_op, has_relu)
    return qconv

# Returns a function that can get a new attribute name for module with given
# prefix, for example,
# >> get_new_observer_name = get_new_attr_name_with_prefix('_observer')
# >> new_name = get_new_observer_name(module)
# new_name will be an unused attribute name on module, e.g. `_observer_1`
def get_new_attr_name_with_prefix(prefix: str) -> Callable:
    prefix = prefix.replace(".", "_")

    def get_new_attr_name(module: torch.nn.Module):
        def get_attr_name(i: int):
            return prefix + str(i)
        i = 0
        attr_name = get_attr_name(i)
        while hasattr(module, attr_name):
            i += 1
            attr_name = get_attr_name(i)
        return attr_name
    return get_new_attr_name

def collect_producer_nodes(node: Node) -> Optional[List[Node]]:
    r''' Starting from a target node, trace back until we hit inpu or
    getattr node. This is used to extract the chain of operators
    starting from getattr to the target node, for example
    def forward(self, x):
      observed = self.observer(self.weight)
      return F.linear(x, observed)
    collect_producer_nodes(observed) will either return a list of nodes that
    produces the observed node or None if we can't extract a self contained
    graph without free variables(inputs of the forward function).
    '''
    nodes = [node]
    frontier = [node]
    while frontier:
        node = frontier.pop()
        all_args = list(node.args) + list(node.kwargs.values())
        for arg in all_args:
            if not isinstance(arg, Node):
                continue
            if arg.op == 'placeholder':
                # hit input, can't fold in this case
                return None
            nodes.append(arg)
            if not (arg.op == 'call_function' and arg.target == getattr):
                frontier.append(arg)
    return nodes

def graph_module_from_producer_nodes(
        root: GraphModule, producer_nodes: List[Node]) -> GraphModule:
    r''' Construct a graph module from extracted producer nodes
    from `collect_producer_nodes` function
    Args:
      root: the root module for the original graph
      producer_nodes: a list of nodes we use to construct the graph
    Return:
      A graph module constructed from the producer nodes
    '''
    assert len(producer_nodes) > 0, 'list of producer nodes can not be empty'
    # since we traced back from node to getattrr
    producer_nodes.reverse()
    graph = Graph()
    env: Dict[Any, Any] = {}

    def load_arg(a):
        return map_arg(a, lambda node: env[node])
    for producer_node in producer_nodes:
        env[producer_node] = graph.node_copy(producer_node, load_arg)
    graph.output(load_arg(producer_nodes[-1]))
    graph_module = GraphModule(root, graph)
    return graph_module

def assert_and_get_unique_device(module: torch.nn.Module) -> Any:
    """
    Returns the unique device for a module, or None if no device is found.
    Throws an error if multiple devices are detected.
    """
    devices = {p.device for p in module.parameters()} | \
        {p.device for p in module.buffers()}
    assert len(devices) <= 1, (
        "prepare only works with cpu or single-device CUDA modules, "
        "but got devices {}".format(devices)
    )
    device = next(iter(devices)) if len(devices) > 0 else None
    return device

def create_getattr_from_value(module: torch.nn.Module, graph: Graph, prefix: str, value: Any) -> Node:
    """
    Given a value of any type, creates a getattr node corresponding to the value and
    registers the value as a buffer to the module.
    """
    get_new_attr_name = get_new_attr_name_with_prefix(prefix)
    attr_name = get_new_attr_name(module)
    device = assert_and_get_unique_device(module)
    module.register_buffer(attr_name, torch.tensor(value, device=device))
    # Create get_attr with value
    attr_node = graph.create_node("get_attr", attr_name)
    return attr_node

def create_qparam_nodes(
        node_name: str,
        scale: Any,
        zero_point: Any,
        modules: Dict[str, torch.nn.Module],
        quantized_graph: Graph,
        node_name_to_scope: Dict[str, Tuple[str, type]]
) -> Tuple[Node, Node]:
    """
    Create getattr nodes in the quantized graph for scale and zero point values.
    The nodes are registered with the root_module of the model.
    """
    root_module = modules['']
    module_path, _ = node_name_to_scope[node_name]
    scale_node = create_getattr_from_value(root_module, quantized_graph, (module_path + "_scale_"), scale)
    zero_point_node = create_getattr_from_value(root_module, quantized_graph, (module_path + "_zero_point_"), zero_point)
    return (scale_node, zero_point_node)


def all_node_args_have_no_tensors(node: Node, modules: Dict[str, torch.nn.Module], cache: Dict[Node, bool]) -> bool:
    """
    If we know for sure that all of this node's args have no
    tensors (are primitives), return True.  If we either
    find a tensor or are not sure, return False. Note: this
    function is not exact.
    """
    if cache and node in cache:
        return cache[node]

    result = False  # will be overwritten
    if not isinstance(node, Node):
        result = True
    elif node.op == 'placeholder':
        result = False
    elif node.op == 'call_module':
        assert isinstance(node.target, str)
        if is_activation_post_process(modules[node.target]):
            result = all_node_args_have_no_tensors(node.args[0], modules, cache)  # type: ignore[arg-type]
    elif node.op == 'call_module':
        result = False
    elif node.op == 'call_function' and node.target is operator.getitem:
        result = all_node_args_have_no_tensors(node.args[0], modules, cache)  # type: ignore[arg-type]
    elif node.op == 'get_attr':
        result = False
    elif node.target is getattr and node.args[1] in ['ndim', 'shape']:
        # x1 = x0.ndim
        result = True
    elif node.op == 'call_method' and node.target == 'size':
        # x1 = x0.size(0)
        result = True
    else:
        found_one_tensor = False
        for arg in node.args:
            if isinstance(arg, list):
                for list_el in arg:
                    if isinstance(list_el, Node):
                        this_list_el_args_have_no_tensors = \
                            all_node_args_have_no_tensors(list_el, modules, cache)
                        found_one_tensor = found_one_tensor or \
                            (not this_list_el_args_have_no_tensors)
                        # If found_one_tensor is True, there is no point in
                        # recursing further as the end result will always
                        # be True.
                        # TODO(future PR): remove this entire function  and
                        # change to dtype inference without recursion.
                        if found_one_tensor:
                            result = not found_one_tensor
                            if cache:
                                cache[node] = result
                            return result
            elif isinstance(arg, int):
                pass
            else:
                if isinstance(arg, Node):
                    this_arg_args_have_no_tensors = all_node_args_have_no_tensors(arg, modules, cache)
                    found_one_tensor = found_one_tensor or \
                        (not this_arg_args_have_no_tensors)
                    # If found_one_tensor is True, there is no point in
                    # recursing further as the end result will always
                    # be True.
                    # TODO(future PR): remove this entire function  and
                    # change to dtype inference without recursion.
                    if found_one_tensor:
                        result = not found_one_tensor
                        if cache:
                            cache[node] = result
                        return result
                else:
                    found_one_tensor = True
            result = not found_one_tensor
    if cache:
        cache[node] = result
    return result


def node_return_type_is_int(node: Node) -> bool:
    """
    Returns true if this node results in an integer, even if some of the args
    are Tensors.
    """
    return node.op == 'call_method' and node.target == 'size'

def node_bool_tensor_arg_indexes(node: Node) -> List[int]:
    """
    Returns indexes of boolean Tensor args
    """
    if node.op == "call_method" and node.target == "masked_fill":
        return [1]
    return []

def is_get_tensor_info_node(node: Node) -> bool:
    """ Returns True if this node is a node that takes a Tensor as input and output some
    meta information about the Tensor, e.g. shape, size etc.
    """
    result: bool = \
        node.op == "call_function" and node.target == getattr and node.args[1] == "shape"  # type: ignore[assignment]
    return result

def maybe_get_next_module(
    node: Node,
    modules: Dict[str, nn.Module],
    target_module_type: Optional[Type[nn.Module]] = None,
    target_functional_type: Any = None,
) -> Optional[Node]:
    """ Gets the next module that matches what is needed in
    is_target_module_type if it exists

    Args:
        node: The node whose users we want to look at
        target_module_type: Module type that we want to check
        target_functional_type: Functional type that we want to check
    """

    for user, _ in node.users.items():
        if user.op == 'call_module' and target_module_type is not None and \
           isinstance(modules[str(user.target)], target_module_type):
            return user
        elif (user.op == 'call_function' and target_functional_type is not None and
              user.target == target_functional_type):
            return user

    return None<|MERGE_RESOLUTION|>--- conflicted
+++ resolved
@@ -28,15 +28,6 @@
 NON_QUANTIZABLE_WEIGHT_OPS = {torch.nn.functional.layer_norm, torch.nn.functional.group_norm, torch.nn.functional.instance_norm}
 
 BIAS_INDEX_DICT = {
-<<<<<<< HEAD
-    torch.nn.functional.conv1d : 2,
-    torch.nn.functional.conv2d : 2,
-    torch.nn.functional.conv3d : 2,
-    torch.nn.functional.linear : 2,
-    torch.nn.functional.layer_norm : 3,
-    torch.nn.functional.group_norm : 3,
-    torch.nn.functional.instance_norm : 4,
-=======
     torch.nn.functional.conv1d : [2],
     torch.nn.functional.conv2d : [2],
     torch.nn.functional.conv3d : [2],
@@ -44,7 +35,6 @@
     torch.nn.functional.layer_norm : [3],
     torch.nn.functional.group_norm : [3],
     torch.nn.functional.instance_norm : [4],
->>>>>>> 1ecfa1d6
 }
 
 def graph_pretty_str(g, shorten=True) -> str:
