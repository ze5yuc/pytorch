import torch
import operator
import warnings
from torch.fx import (
    GraphModule,
)
from torch.fx.graph import (
    Graph,
    Node,
)
from torch.fx.node import Argument

from ..quantize import (
    propagate_qconfig_,
)
from ..observer import (
    ObserverBase,
)
from ..qconfig import QConfigAny, is_reuse_input_qconfig
from ..qconfig_dict_utils import (
    get_flattened_qconfig_dict,
    convert_dict_to_ordered_dict,
    update_qconfig_for_qat,
)
from .qconfig_utils import (
    generate_qconfig_map,
    update_qconfig_for_fusion,
    get_standalone_module_configs,
)

from .quantization_patterns import (
    QuantizeHandler,
    CustomModuleQuantizeHandler,
    StandaloneModuleQuantizeHandler,
)

from .quantization_types import Pattern

from ._equalize import (
    is_equalization_observer,
    node_supports_equalization,
)

from .graph_module import (
    ObservedGraphModule,
    ObservedStandaloneGraphModule,
)

from .pattern_utils import (
    MatchResult,
    get_default_quant_patterns,
)

from .match_utils import (
    find_matches,
)

from ..utils import _parent_name
from .utils import (
    get_custom_module_class_keys,
    all_node_args_have_no_tensors,
    assert_and_get_unique_device,
    node_bool_tensor_arg_indexes,
    get_new_attr_name_with_prefix,
    NON_QUANTIZABLE_WEIGHT_OPS,
    WEIGHT_INDEX_DICT,
    BIAS_INDEX_DICT,
)

from ..quantization_mappings import (
    get_default_qat_module_mappings,
)

from torch.ao.quantization.quantize import (
    is_activation_post_process,
    convert
)

from ..utils import (
    get_combined_dict,
    get_qconfig_dtypes,
    get_swapped_custom_module_class,
    activation_is_statically_quantized,
    activation_is_int8_quantized,
)

from .backend_config.utils import (
    get_pattern_to_quantize_handlers,
    get_pattern_to_dtype_configs,
    get_pattern_to_input_type_to_index,
    get_module_to_qat_module,
)

from typing import Any, Callable, Dict, List, Optional, Tuple, Union, Set
from collections import defaultdict

def is_activation_post_process_node(node: Node, modules: Dict[str, torch.nn.Module]) -> bool:
    return isinstance(node, torch.fx.Node) and node.op == "call_module" and \
        is_activation_post_process(modules[str(node.target)])

def node_arg_is_weight(node: Node, arg: Any) -> bool:
    if isinstance(node, Node) and node.op == 'call_function' and \
            node.target in WEIGHT_INDEX_DICT:
        for i, node_arg in enumerate(node.args):
            if arg is node_arg and i in \
                    WEIGHT_INDEX_DICT[node.target]:  # type: ignore[index]
                return True
        for kwarg_name, kwarg_value in node.kwargs.items():
            if kwarg_name == 'weight' and arg is kwarg_value:
                return True
    return False

def node_arg_is_bias(node: Node, arg: Any) -> bool:
<<<<<<< HEAD
    if not isinstance(node, Node) or node.op != 'call_function':
        return False

    idx = BIAS_INDEX_DICT.get(node.target, None)
    return (
        idx is not None and
        ((len(node.args) > idx and arg is node.args[idx]) or
            node.kwargs.get('bias', None) is arg)
    )
=======
    if not isinstance(node, Node) or node.op != 'call_function' or \
       node.target not in BIAS_INDEX_DICT:
        return False

    for i, node_arg in enumerate(node.args):
        if arg is node_arg and i in \
           BIAS_INDEX_DICT[node.target]:  # type: ignore[index]
            return True

    return node.kwargs.get('bias', None) is arg

def is_input_arg_dtype_supported_by_backend(
    arg: Argument,
    node: Node,
    node_name_to_target_dtype: Dict[str, Dict[str, Optional[torch.dtype]]],
    dtype_config: Dict[str, torch.dtype],
) -> bool:
    """ Check if the configured qconfig for the argument
    is supported by the backend or not
    """
    if isinstance(arg, (list, tuple)):
        return all(map(lambda a: is_input_arg_dtype_supported_by_backend(a, node, node_name_to_target_dtype, dtype_config), arg))
    if not isinstance(arg, Node):
        return True
    # TODO: support check for standalone module
    is_weight = node_arg_is_weight(node, arg)
    is_bias = node_arg_is_bias(node, arg)
    is_activation = not is_weight and not is_bias
    if is_activation:
        input_activation_dtype = dtype_config.get("input_activation_dtype", None)
        return input_activation_dtype is None or \
            node_name_to_target_dtype[node.name]["input_activation_dtype"] == input_activation_dtype
    elif is_weight:
        weight_dtype = dtype_config.get("weight_dtype", None)
        return weight_dtype is None or node_name_to_target_dtype[node.name]["weight_dtype"] == weight_dtype
    else:  # bias
        bias_dtype = dtype_config.get("bias_dtype", None)
        return bias_dtype is None or node_name_to_target_dtype[node.name]["bias_dtype"] == bias_dtype

def is_output_dtype_supported_by_backend(
    node: Node,
    node_name_to_target_dtype: Dict[str, Dict[str, Optional[torch.dtype]]],
    dtype_config: Dict[str, torch.dtype],
) -> bool:
    """ Check if the configured qconfig for the output
    is supported by the backend or not
    """
    output_dtype = dtype_config.get("output_dtype", None)
    return output_dtype is None or \
        output_dtype == node_name_to_target_dtype[node.name]["output_activation_dtype"]

def is_pattern_dtype_config_supported_by_backend(
    pattern: Optional[Pattern],
    matched_nodes: Optional[List[Node]],
    node_name_to_target_dtype: Dict[str, Dict[str, Optional[torch.dtype]]],
    backend_config_dict: Optional[Dict[str, Any]]
) -> bool:
    """ Check is the dtype configuration of a pattern is supported by
    the backend or not
    """
    if backend_config_dict is None or pattern is None:
        return True
    assert matched_nodes is not None and len(matched_nodes) >= 1
    pattern_to_dtype_configs = get_pattern_to_dtype_configs(backend_config_dict)
    dtype_configs: List[Dict[str, torch.dtype]] = pattern_to_dtype_configs.get(pattern, [])

    # TODO: this only checks one input and one output, need to generalize to multiple
    # inputs/output
    input_node = matched_nodes[-1]
    output_node = matched_nodes[0]
    for dtype_config in dtype_configs:
        # check if arg dtype are supported
        supported = True
        for arg in input_node.args:
            supported = supported and \
                is_input_arg_dtype_supported_by_backend(
                    arg, input_node, node_name_to_target_dtype, dtype_config)
        for k, arg in input_node.kwargs.items():
            supported = supported and \
                is_input_arg_dtype_supported_by_backend(
                    arg, input_node, node_name_to_target_dtype, dtype_config)
        # check if output dtype is supported
        supported = supported and is_output_dtype_supported_by_backend(
            output_node, node_name_to_target_dtype, dtype_config)
        if supported:
            return True
    return False
>>>>>>> 1ecfa1d6

def prepare_get_standalone_module_configs(
    node: Node,
    modules: Dict[str, torch.nn.Module],
    prepare_custom_config_dict: Dict[str, Any],
    parent_qconfig: QConfigAny,
    parent_backend_config_dict: Optional[Dict[str, Any]],
) -> Tuple[Dict[str, Any], Dict[str, Any], Dict[str, Any]]:
    """
    Returns the standalone module qconfig_dict and prepare_config_dict
    for `node`, assuming that the module pointed to by `node` is
    a standalone modules.
    """
    standalone_module_name = str(node.target)
    standalone_module_type = type(modules[standalone_module_name])  # type: ignore[index]
    sm_qconfig_dict, sm_prepare_config_dict, sm_backend_config_dict = \
        get_standalone_module_configs(standalone_module_name, standalone_module_type, prepare_custom_config_dict)
    # fallback to use parent module's qconfig if user didn't specify qconfig dict
    if sm_qconfig_dict is None:
        sm_qconfig_dict = {"": parent_qconfig}
    if sm_prepare_config_dict is None:
        sm_prepare_config_dict = {}
    # TODO: sm_backend_config_dict can fallback to use parent's backend_config_dict
    # as well, this can be added later
    if sm_backend_config_dict is None:
        sm_backend_config_dict = parent_backend_config_dict
    return sm_qconfig_dict, sm_prepare_config_dict, sm_backend_config_dict

def qat_swap_modules(
        root: torch.nn.Module,
        module_to_qat_module: Dict[Callable, Callable]) -> None:
    convert(root, mapping=module_to_qat_module, inplace=True, remove_qconfig=False)

# TODO: remove observed_op, looks like it's not used
def insert_observer(
    node: Node,
    observed_op: Node,
    observer: ObserverBase,
    model: torch.nn.Module,
    modules: Dict[str, torch.nn.Module],
    graph: Graph,
) -> Node:
    """
    Attaches `observer` to `model`, and creates a node which calls
    `observer` on the output of `node`.
    """
    model_device = assert_and_get_unique_device(model)
    if model_device:
        observer.to(model_device)
    # add observer module as attribute
    if is_equalization_observer(observer):
        prefix = node.name + '_equalization_process_'
    else:
        prefix = 'activation_post_process_'
    get_new_observer_name = get_new_attr_name_with_prefix(prefix)
    observer_name = get_new_observer_name(model)
    setattr(model, observer_name, observer)
    modules[observer_name] = observer
    with graph.inserting_after(node):
        new_obs = graph.create_node(
            'call_module', observer_name, (node,), {})
    return new_obs

def get_target_activation_dtype_for_node(
    node: Node,
    qconfig: QConfigAny,
    inputs_seen_counter: int,
    outputs_seen_counter: int,
    input_quantized_idxs: List[int],
    output_quantized_idxs: List[int],
    qhandler: Optional[QuantizeHandler],
    modules: Dict[str, torch.nn.Module],
    cache_for_no_tensor_check: Dict[Node, bool],
) -> Dict[str, Optional[torch.dtype]]:
    """
    Returns the expected dtype of the input and output of this node after
    convert. If the value is not None, it represents the dtype of the
    Tensor. If the value is None, it means the value is not a Tensor.

    Note: this is for activations only, weight dtypes are not handled here.

    TODO(future PR, if needed): explicitly spell out the non-Tensor
    dtypes.
    """
    if node.op == 'placeholder':
        if inputs_seen_counter in input_quantized_idxs:
            return {
                "input_activation_dtype": torch.quint8,
                "output_activation_dtype": torch.quint8,
            }
        else:
            # if dtype is fp32 (default), do nothing
            # note: other dtypes are not supported
            return {
                "input_activation_dtype": torch.float,
                "output_activation_dtype": torch.float,
            }

    elif node.op in ('call_module', 'call_method', 'call_function'):
        args_have_no_tensors = \
            all_node_args_have_no_tensors(
                node, modules, cache_for_no_tensor_check)
        if args_have_no_tensors:
            return {
                "input_activation_dtype": None,
                "output_activation_dtype": None,
            }

        # TODO(future PR): consider stopping matching getitem
        is_getitem = node.op == 'call_function' and \
            node.target == operator.getitem
        if is_getitem:
            return {
                "input_activation_dtype": torch.float,
                "output_activation_dtype": torch.float,
            }

        # get qconfig to determine the eventual dtype of this node
        if qconfig is not None:
            if qhandler is not None and qhandler.input_output_observed() and qhandler.is_output_quantized(qconfig):
                act_dtype, weight_dtype, act_compute_dtype = \
                    get_qconfig_dtypes(qconfig)
                bias_dtype = torch.float16 \
                    if act_dtype == torch.float16 and weight_dtype == torch.float16 \
                    else torch.float
                return {
                    "input_activation_dtype": act_dtype,
                    "weight_dtype": weight_dtype,
                    "bias_dtype": bias_dtype,
                    "output_activation_dtype": act_dtype,
                }
        return {
            "input_activation_dtype": torch.float,
            "output_activation_dtype": torch.float,
        }

    elif node.op == 'get_attr':
        return {
            "input_activation_dtype": torch.float,
            "output_activation_dtype": torch.float,
        }

    elif node.op == 'output':
        if outputs_seen_counter in output_quantized_idxs:
            return {
                "input_activation_dtype": torch.quint8,
                "output_activation_dtype": torch.quint8
            }
        else:
            # if dtype is fp32 (default), do nothing
            # note: other dtypes are not supported
            return {
                "input_activation_dtype": torch.float,
                "output_activation_dtype": torch.float,
            }

    else:
        raise AssertionError(f'need to handle {node.format_node()}')

def get_arg_target_dtype_as_output(
    arg: Node,
    modules: Dict[str, torch.nn.Module],
    node_name_to_target_dtype: Dict[str, Dict[str, Optional[torch.dtype]]],
) -> Optional[torch.dtype]:
    """ Get the target output activation dtype for
    the argumnet in the original graph, skipping inserted observers
    We are assuming that the observers are inserted correctly, and the dtype for
    argument in quantized graph will match what is specified by the qconfig
    """
    assert isinstance(arg, Node)
    if is_activation_post_process_node(arg, modules):
        observed_arg = arg.args[0]
        assert isinstance(observed_arg, Node), "Currently we only support observing Node"
        return node_name_to_target_dtype[observed_arg.name]["output_activation_dtype"]
    else:
        return node_name_to_target_dtype[arg.name]["output_activation_dtype"]

def get_arg_target_dtype_as_input_to_node(
    arg: Node,
    node: Node,
    modules: Dict[str, torch.nn.Module],
    node_name_to_target_dtype: Dict[str, Dict[str, Optional[torch.dtype]]],
) -> Optional[torch.dtype]:
    """ Get the target argument dtype for the argument `arg`, as input
    to node `node`
    """
    assert isinstance(arg, Node)
    is_weight = node_arg_is_weight(node, arg)
    is_bias = node_arg_is_bias(node, arg)
    is_activation = not is_weight and not is_bias
    if is_activation:
        return node_name_to_target_dtype[node.name]["input_activation_dtype"]
    elif is_weight:
        if node.target in NON_QUANTIZABLE_WEIGHT_OPS:
            return None
        else:
            return node_name_to_target_dtype[node.name]["weight_dtype"]
    else:
        return node_name_to_target_dtype[node.name]["bias_dtype"]


def maybe_insert_input_observer_for_arg_or_kwarg(
    node: Union[Node, Any],
    arg: Argument,
    qconfig: QConfigAny,
    model: torch.nn.Module,
    modules: Dict[str, torch.nn.Module],
    graph: Graph,
    node_name_to_target_dtype: Dict[str, Dict[str, Optional[torch.dtype]]],
    qhandler: Optional[QuantizeHandler],
    prepare_custom_config_dict: Dict[str, Any],
    backend_config_dict: Optional[Dict[str, Any]],
) -> Argument:
    """
    Given a `node` and an `arg`, inserts an input observer between
    `node` and `arg` if necessary.
    """
    # for ops such as torch.cat([x0, x1]),
    # traverse through the list
    if isinstance(arg, (list, tuple)):
        new_arg_to_return = []
        for inner_arg in arg:
            new_inner_arg = maybe_insert_input_observer_for_arg_or_kwarg(
                node, inner_arg, qconfig, model, modules,
                graph, node_name_to_target_dtype,
                qhandler,
                prepare_custom_config_dict,
                backend_config_dict)
            new_arg_to_return.append(new_inner_arg)
        return type(arg)(new_arg_to_return)

    if not isinstance(arg, Node):
        return arg
    assert isinstance(arg, Node)
    # default (no observer)
    new_arg = arg

    is_standalone_module = qhandler is not None and \
        isinstance(qhandler, StandaloneModuleQuantizeHandler)
    assert qconfig is not None
    if not is_standalone_module:
        # regular flow for most nodes, except standalone modules
        is_weight = node_arg_is_weight(node, arg)

        is_reuse_input_qconfig_ = is_reuse_input_qconfig(qconfig)

        act_post_process_ctr = qconfig.weight if is_weight else \
            qconfig.activation

        arg_as_output_target_dtype = get_arg_target_dtype_as_output(arg, modules, node_name_to_target_dtype)
        arg_as_input_target_dtype = get_arg_target_dtype_as_input_to_node(arg, node, modules, node_name_to_target_dtype)
        needs_obs = (
            # if the dtypes are different, we need an observer
            (arg_as_output_target_dtype != arg_as_input_target_dtype) and
            # except if the second dtype is float, a dequant will be inserted
            # without an observer in convert
            # TODO(future PR): change this so a placeholder is inserted for
            # future dequants, to make the logic easier to understand
            (arg_as_input_target_dtype != torch.float) and
            # if arg is a bool tensor or not a tensor, do not insert observer
            (arg_as_output_target_dtype not in (torch.bool, None)) and
            # if qconfig is reuse_input qconfig, we won't insert extra observer for input
            not is_reuse_input_qconfig_
        )

    else:
        # custom flow for standalone modules
        _sm_qconfig_dict, sm_prepare_config_dict, _sm_backend_config_dict = \
            prepare_get_standalone_module_configs(
                node, modules, prepare_custom_config_dict, qconfig, backend_config_dict)

        sm_input_quantized_idxs = \
            sm_prepare_config_dict.get('input_quantized_idxs', [])
        # for args, this is set to the index of the current arg
        # for kwargs, this is left at None
        cur_input_idx = None
        for arg_idx, arg_to_check in enumerate(node.args):
            if arg_to_check is arg:
                cur_input_idx = arg_idx
                break

        if cur_input_idx is None:
            needs_obs = False
        else:
            arg_as_output_target_dtype = get_arg_target_dtype_as_output(arg, modules, node_name_to_target_dtype)
            arg_as_input_target_dtype = torch.quint8 if cur_input_idx in sm_input_quantized_idxs \
                else torch.float
            needs_obs = (
                (arg_as_output_target_dtype != arg_as_input_target_dtype) and
                (arg_as_input_target_dtype != torch.float)
            )

        act_post_process_ctr = qconfig.activation

    if needs_obs:

        new_obs_mod = act_post_process_ctr()
        existing_obs_node = None

        # Before using the new observer, check if an observer
        # of the correct type already exists. If it does, use it.
        # This prevents duplicate observer insertions if a node is
        # used by multiple nodes.
        # TODO: this is looking into how the value is used in the future
        # we should remove this
        # removing this means we insert one observer for each use, even if they
        # have the same dtype, we can have an extra pass that removes the extra observers
        for maybe_obs_node, _ in arg.users.items():
            if maybe_obs_node.op == 'call_module':
                maybe_obs_mod = modules[maybe_obs_node.target]  # type: ignore[index]
                if (
                    type(maybe_obs_mod) == type(new_obs_mod) and
                    maybe_obs_mod.dtype == arg_as_input_target_dtype
                ):
                    existing_obs_node = maybe_obs_node
                    break

        if existing_obs_node is None:
            new_obs_node = insert_observer(
                arg, node, new_obs_mod, model, modules, graph)
            # override this arg to be the observed arg
            new_arg = new_obs_node
        else:
            new_arg = existing_obs_node

    return new_arg


def maybe_insert_input_observers_for_node(
    node: Node,
    qconfig: QConfigAny,
    model: torch.nn.Module,
    modules: Dict[str, torch.nn.Module],
    graph: Graph,
    node_name_to_target_dtype: Dict[str, Dict[str, Optional[torch.dtype]]],
    qhandler: Optional[QuantizeHandler],
    prepare_custom_config_dict: Dict[str, Any],
    backend_config_dict: Optional[Dict[str, Any]],
) -> None:
    """
    If needed, inserts observers to the input args and kwargs of `node`.
    Note: modifies `node` inplace.

    For example, if cur_node needs an observer after prev_node, we change from

      prev_node -> cur_node

    To

      prev_node -> obs -> cur_node
    """
    if qconfig is None:
        # if quantization is turned off for this node, we do not need
        # to insert input observers
        return
    assert qconfig is not None

    # Look through every input arg.  If that arg's target dtype does not
    # match the current node's target dtype, insert an observer.
    new_args = []
    for arg in node.args:
        new_arg = maybe_insert_input_observer_for_arg_or_kwarg(
            node, arg, qconfig, model, modules, graph,
            node_name_to_target_dtype,
            qhandler,
            prepare_custom_config_dict,
            backend_config_dict)
        new_args.append(new_arg)

    new_kwargs = {}
    for k, kwarg in node.kwargs.items():
        new_kwarg = maybe_insert_input_observer_for_arg_or_kwarg(
            node, kwarg, qconfig, model, modules, graph,
            node_name_to_target_dtype,
            qhandler,
            prepare_custom_config_dict,
            backend_config_dict)
        new_kwargs[k] = new_kwarg

    # assign the new args and kwargs to the node, inplace
    node.args = tuple(new_args)
    node.kwargs = new_kwargs

def maybe_insert_input_equalization_observers_for_node(
    node: Node,
    equalization_qconfig: Any,
    model: torch.nn.Module,
    modules: Dict[str, torch.nn.Module],
    graph: Graph,
    node_name_to_target_dtype: Dict[str, Dict[str, Optional[torch.dtype]]],
    is_branch: bool,
) -> None:
    """
    If `node` needs to be equalized, find the input/weight observers it needs in
    `equalization_qconfig`, creates them, and inserts it into `graph`.

    If `node` does not need an equalization observer, returns None.
    """
    if equalization_qconfig is None or not node_supports_equalization(node, modules):
        return

    if is_branch:
        warnings.warn(
            f"Cannot equalize {node} because it is part of a branch."
        )
        return

    new_args = []
    for arg in node.args:
        if not isinstance(arg, Node) or node_arg_is_bias(node, arg):
            new_args.append(arg)
            continue

        is_weight = node_arg_is_weight(node, arg)

        act_eq_process_ctr = equalization_qconfig.weight if is_weight else \
            equalization_qconfig.input_activation

        new_eq_obs_mod = act_eq_process_ctr()
        new_eq_obs_node = insert_observer(
            arg, node, new_eq_obs_mod, model, modules, graph)

        new_args.append(new_eq_obs_node)

    # assign the new args and kwargs to the node, inplace
    node.args = tuple(new_args)

def maybe_insert_output_observer_for_node(
    node: Node,
    model: torch.nn.Module,
    modules: Dict[str, torch.nn.Module],
    graph: Graph,
    matches: Dict[str, MatchResult],
    node_name_to_target_dtype: Dict[str, Dict[str, Optional[torch.dtype]]],
    matched_pattern: Any,
    qhandler: Optional[QuantizeHandler],
    is_qat: bool,
) -> Optional[Node]:
    """
    If `node` needs an output observer, creates it, inserts it into `graph`
    and returns it.

    If `node` does not need an output observer, returns None.
    """
    root_node, matched_nodes, pattern, qhandler, qconfig = matches.get(
        node.name, (None, None, None, None, None))

    if qhandler is None:
        return None

    assert qconfig is not None
    assert node.op != 'output', 'observer insertion for outputs is handled elsewhere'

    is_standalone_module = qhandler is not None and \
        isinstance(qhandler, StandaloneModuleQuantizeHandler)

    dtype = node_name_to_target_dtype[node.name]["output_activation_dtype"]
    should_insert_observer = \
        qhandler.should_insert_observer_for_output(
            qconfig, is_qat) and dtype not in (torch.bool, None, torch.float)
    # TODO(future PR): move the following logic to
    # should_insert_observer_for_output
    should_insert_observer = should_insert_observer and \
        activation_is_statically_quantized(qconfig)

    # we never insert observers to output of standalone module, we assume
    # if needed, they are inserted inside the standalone module
    should_insert_observer = should_insert_observer and \
        (not is_standalone_module)

    if should_insert_observer:
        act_post_process_ctr = qconfig.activation
        if activation_is_int8_quantized(qconfig):
            act_post_process_ctr = qhandler.get_activation_ctr(
                qconfig,
                matched_pattern,
                is_qat)
        observer = act_post_process_ctr()
        new_obs = insert_observer(node, node, observer, model, modules, graph)
        return new_obs
    else:
        return None

def maybe_insert_observers_before_graph_output(
    graph_output_node: Node,
    output_quantized_idxs: List[int],
    node_name_to_target_dtype: Dict[str, Dict[str, Optional[torch.dtype]]],
    qconfig_map: Dict[str, QConfigAny],
    model: torch.nn.Module,
    modules: Dict[str, torch.nn.Module],
    graph: Graph,
) -> None:
    """
    If the output needs to be quantized and there are any nodes
    in the output which are not already observed, inserts observers
    for those nodes.
    """

    # TODO(future PR): update the output_quantized_idxs API to match
    # arbitrary data structures. There is always a single output, and
    # that output can have arbitrary nesting of values. List[int] is
    # not the right data type for this.
    assert output_quantized_idxs == [0] or output_quantized_idxs == [], \
        'unrecognized format of output_quantized_idxs'

    # Currently dequants are inserted in the convert step. So, we only
    # have to do anything if the output is hardcoded to be quantized
    if output_quantized_idxs == []:
        return
    # TODO(future PR): support more dtypes in model outputs, if necessary
    output_target_dtype = torch.quint8

    def _recursive_maybe_replace_node_with_obs(
        maybe_node: Argument,
        target_dtype: torch.dtype,
        node_name_to_target_dtype: Dict[str, Dict[str, Optional[torch.dtype]]],
        qconfig_map: Dict[str, QConfigAny],
        model: torch.nn.Module,
        modules: Dict[str, torch.nn.Module],
        graph: Graph,
    ) -> Argument:
        """
        Navigate an arbitrary data structure of lists, tuples, dicts.
        For each container type, recurse on all inputs. Once any Node
        is found, insert an observer if needed and do not recurse further.

        For example, given a structure of

          {'foo1': [[bar1]], 'foo2': {'foo3': [[[bar3]]]}}

        we recurse down to bar1 and bar3, observe them if necessary,
        and if we inserted an observer then replace the original node
        with its observer.

        Returns the data structure with all nodes needing observation being
        replaced by their observers.
        """
        if isinstance(maybe_node, Node):
            # check dtype of this node
            this_node_dtype = get_arg_target_dtype_as_output(
                maybe_node, modules, node_name_to_target_dtype)
            if this_node_dtype != target_dtype:
                # insert observer
                qconfig = qconfig_map.get(maybe_node.name)
                # TODO(future PR): see if we need to allow specifying qconfig
                #   on output nodes, to remove the restriction below.
                assert qconfig is not None, \
                    'Quantizing the output node without a qconfig is not supported'
                observer_mod = qconfig.activation()
                observer_node = insert_observer(
                    maybe_node, maybe_node, observer_mod, model, modules, graph)
                return observer_node
            else:
                return maybe_node
        elif isinstance(maybe_node, (list, tuple)):
            results = []
            for inner_node in maybe_node:
                results.append(_recursive_maybe_replace_node_with_obs(
                    inner_node, target_dtype, node_name_to_target_dtype,
                    qconfig_map, model, modules, graph))
            if isinstance(maybe_node, list):
                return results
            else:
                return tuple(results)
        elif isinstance(maybe_node, dict):
            results_dict = {}
            for k, inner_v in maybe_node.items():
                results_dict[k] = _recursive_maybe_replace_node_with_obs(
                    inner_v, target_dtype, node_name_to_target_dtype,
                    qconfig_map, model, modules, graph)
            return results_dict
        else:
            return results

    new_args = []
    for old_arg in graph_output_node.args:
        new_args.append(
            _recursive_maybe_replace_node_with_obs(
                old_arg, output_target_dtype, node_name_to_target_dtype,
                qconfig_map, model, modules, graph))

    graph_output_node.args = tuple(new_args)  # type: ignore[assignment]


def maybe_propagate_dtype_for_node(
    node: Node,
    target_dtype: torch.dtype,
    node_name_to_target_dtype: Dict[str, Dict[str, Optional[torch.dtype]]],
    matches: Dict[str, MatchResult],
) -> None:
    """
    Assigns `target_dtype` to `node`. If `node` is a general tensor shape op
    (see GeneralTensorShapeOpQuantizeHandler in quantization_patterns.py for more details)
    also call this function recursively on
    the first argument, to propagate the dtype to the caller.
    """
    node_name_to_target_dtype[node.name]["input_activation_dtype"] = target_dtype
    node_name_to_target_dtype[node.name]["output_activation_dtype"] = target_dtype
    # if this is a copy node, propagate to first arg
    root_node, matched_nodes, pattern, qhandler, qconfig = matches.get(
        node.name, (None, None, None, None, None))
    if qhandler is not None and qhandler.is_general_tensor_shape_op():
        prev_node = node.args[0]
        if isinstance(prev_node, Node):
            maybe_propagate_dtype_for_node(
                prev_node, target_dtype, node_name_to_target_dtype, matches)

def propagate_dtypes_for_known_nodes(
    graph: Graph,
    node_name_to_target_dtype: Dict[str, Dict[str, Optional[torch.dtype]]],
    matches: Dict[str, MatchResult],
) -> None:
    """
    Currently we assume that inputs to the graph are either `torch.float` or
    `torch.quint8`, which is not always correct. For ops such as
    `x.masked_fill(mask, value)`, we know that the dtype of  `mask` is a
    `BoolTensor`. Propagate this information throughout the graph.

    Note: not all dtypes in the graph will be correct after this pass, but a
    higher percentage of them will be correct. Hopefully in the future we can
    replace this with a better way to reason about dtypes of tensors.
    """
    for node in graph.nodes:
        bool_arg_idxs = node_bool_tensor_arg_indexes(node)
        for bool_arg_idx in bool_arg_idxs:
            cur_node = node.args[bool_arg_idx]
            maybe_propagate_dtype_for_node(
                cur_node, torch.bool, node_name_to_target_dtype, matches)

def maybe_make_input_output_share_observers(
    node: Node,
    model: torch.nn.Module,
    modules: Dict[str, torch.nn.Module],
) -> bool:
    """
    Ensures that we share an observer
    for all input arguments as well as the output argument. In detail, given
    a graph of

      x0 -> obs0 -> op -> x2
                  /
      x1 -> obs1 /

    where node obs0 points to observer instance observer0,
    obs1 points to observer1 and obs2 points to observer2, we make nodes obs1
    and ob2 point to observer0.
    Returns: whether the operation succeeded or not
    """
    first_arg = None
    # find the first non-Tensor arg
    for i in range(len(node.args)):
        if isinstance(node.args[i], (Node, list, tuple)):
            first_arg = node.args[i]
            break

    # if there is no non-Tensor arg, return directly
    if first_arg is None:
        return False

    if isinstance(first_arg, (list, tuple)):
        first_arg_arg = first_arg[0]
    elif isinstance(first_arg, Node):
        first_arg_arg = first_arg
    else:
        return False

    # if we have a graph such as
    #   observed_node -> non_observed_node -> cat
    # we need to navigate up to the first observer
    iteration_guard = 0
    while not is_activation_post_process_node(first_arg_arg, modules):
        if not isinstance(first_arg_arg, Node):
            return False
        # did not find an activation_post_process for the op
        if first_arg_arg.op == "placeholder":
            return False
        # trace back the args until we found the first Tensor/Node
        trace_back_node = None
        for i in range(len(first_arg_arg.args)):
            trace_back_node = first_arg_arg.args[i]
            if isinstance(trace_back_node, Node):
                break
        if trace_back_node is None:
            return False
        first_arg_arg = trace_back_node

        iteration_guard += 1
        if iteration_guard > 10000:
            raise AssertionError('Unable to find observer of previous node')

    assert isinstance(first_arg_arg, Node)
    target_to_use = first_arg_arg.target
    assert isinstance(target_to_use, str)
    obs_mod_to_use = modules[target_to_use]

    if isinstance(first_arg, (list, tuple)):
        # set all other input observer nodes to use that module
        for input_idx, input_arg in enumerate(first_arg):
            if input_idx == 0:
                continue
            iteration_guard = 0
            while not is_activation_post_process_node(input_arg, modules):
                input_arg = input_arg.args[0]
                iteration_guard += 1
                if iteration_guard > 10000:
                    raise AssertionError('Unable to find observer of previous node')

            parent_name, name = _parent_name(input_arg.target)
            setattr(modules[parent_name], name, obs_mod_to_use)

    # set the output observer node to use that module
    for output_obs_node, _ in node.users.items():
        assert is_activation_post_process_node(output_obs_node, modules)
        parent_name, name = _parent_name(output_obs_node.target)
        setattr(modules[parent_name], name, obs_mod_to_use)

    # TODO(future PR): delete the orphaned observer modules
    return True

def remove_output_observer(
        node: Node,
        model: torch.nn.Module,
        modules: Dict[str, torch.nn.Module]):
    items = list(node.users.items())
    for output_obs_node, _ in items:
        assert is_activation_post_process_node(output_obs_node, modules)
        output_obs_node.replace_all_uses_with(node)
        model.graph.erase_node(output_obs_node)  # type: ignore[union-attr, operator]

def swap_custom_module_to_observed(
        node: Node,
        qconfig: QConfigAny,
        modules: Dict[str, torch.nn.Module],
        prepare_custom_config_dict: Dict[str, Any]):
    custom_module = modules[node.target]  # type: ignore[index]
    custom_module_class_mapping = prepare_custom_config_dict.get(
        "float_to_observed_custom_module_class", {})
    observed_custom_module_class = \
        get_swapped_custom_module_class(
            custom_module, custom_module_class_mapping, qconfig)
    observed_custom_module = \
        observed_custom_module_class.from_float(custom_module)
    parent_name, name = _parent_name(node.target)
    setattr(modules[parent_name], name, observed_custom_module)

def insert_observers_for_model(
    model: GraphModule,
    modules: Dict[str, torch.nn.Module],
    matches: Dict[str, MatchResult],
    qconfig_map: Dict[str, QConfigAny],
    graph: Graph,
    prepare_custom_config_dict: Dict[str, Any],
    equalization_config_map: Dict[str, Any],
    input_quantized_idxs: List[int],
    output_quantized_idxs: List[int],
    backend_config_dict: Optional[Dict[str, Any]],
    observed_node_names: Set[str],
    is_qat: bool,
) -> Optional[Node]:
    """
    Inserts observers, using the following high level algorithm:

    For each node in the graph:
      1. determine the target dtype of this node in the quantized graph, and save
           it for future steps
      2. determine the target dtype or all args and kwargs of this node
      3. if any arg or kwarg's target dtype does not match the current node's
           dtype, insert an observer
      4. if the current node needs an output observer, insert it

    For example:

    - starting graph:
        x0 -> linear -> x1

    - observed graph after processing x0:
        x0(fp32)

    - observed graph after processing linear:
        x0(fp32) -> x0_obs0(int8) -> linear(int8) -> linear_obs0(int8)

    - observed graph after processing x1:
        x0(fp32) -> x0_obs0(int8) -> linear(int8) -> linear_obs0(int8) -> x1

    After a node is processed, the naive observer placement is guaranteed to be
    complete for that node and all of its predecessors. There can be future
    passes which optimize the graph by deduplicating observers, etc.
    """

    # name of Node in original FX Graph to the target dtype information
    # that's derived from qconfig for the Node, for example, if we have
    # a conv2d node that has a qconfig
    # {
    #   # information for input and bias node omitted
    #   # for getattr node
    #   # weight = getattr(self, 'weight')
    #   'weight': {
    #      'output_activation_dtype': torch.float,
    #   }
    #   # for conv2d node
    #   # conv2d = call_function[target=torch.nn.functional.conv2d](
    #   #            args=(input, weight, bias))
    #   'conv2d': {
    #       'input_activation_dtype': torch.quint8,
    #       'weight_dtype': torch.qint8,
    #       'bias_dtype': torch.float,
    #       'output_activation_dtype': torch.quint8,
    #     }
    #   }
    #
    # TODO: rename this to node_name_to_target_dtype_info
    node_name_to_target_dtype: Dict[str, Dict[str, Optional[torch.dtype]]] = defaultdict(dict)
    cache_for_no_tensor_check: Dict[Node, bool] = dict()

    inputs_seen_counter = 0
    outputs_seen_counter = 0

    # first, populate the dtype map based only on qconfig and qhandler
    # this assumes:
    # graph inputs are fp32 by default, and int8 where overriden
    # other nodes output dtype is specified by the qconfig
    modules = dict(model.named_modules(remove_duplicate=False))
    for node in model.graph.nodes:
        root_node, matched_nodes, pattern, qhandler, qconfig = matches.get(
            node.name, (None, None, None, None, None))
        node_name_to_target_dtype[node.name] = get_target_activation_dtype_for_node(
            node, qconfig, inputs_seen_counter, outputs_seen_counter,
            input_quantized_idxs, output_quantized_idxs, qhandler,
            modules, cache_for_no_tensor_check)
        if node.op == "placeholder":
            inputs_seen_counter += 1
        if node.op == "output":
            outputs_seen_counter += 1

    # Second, for nodes with known input dtypes, propagate them throughout the
    # graph. For example, if there is a call such as
    #   x1 = x0.masked_fill(mask, 1)
    # we propagate the type of mask to be torch.bool
    propagate_dtypes_for_known_nodes(
        model.graph, node_name_to_target_dtype, matches)

    # After this point, the current node and all of its arguments
    # have a dtype assigned. Now, we insert observers for inputs
    # of this node (if needed for this node), and the output of this node
    # (if needed for this node).

    # Since we are mutating the graph as we go, we iterate over the original
    # nodes before observer insertion, instead of model.graph.nodes.
    nodes_before_observation = list(model.graph.nodes)

    # reset inputs/outputs counters
    inputs_seen_counter = 0
    outputs_seen_counter = 0
    results_node = None
    for node in nodes_before_observation:

        if node.op == 'placeholder':
            # if a graph input is in fp32, it does not need observation
            # if a graph input is in int8, we assume the observation happens
            #   outside of the graph, and no additional observation is needed
            pass

        elif node.op in ('call_module', 'call_method', 'call_function', 'output'):
            # check for matches
            root_node, matched_nodes, pattern, qhandler, qconfig = matches.get(
                node.name, (None, None, None, None, None))
            equalization_qconfig = equalization_config_map.get(node.name, None)

            this_node_dtype = node_name_to_target_dtype[node.name]
            output_not_a_tensor = this_node_dtype is None
            # TODO(future PR): consider stopping matching getitem
            is_getitem = node.op == 'call_function' and \
                node.target == operator.getitem

            skip_inserting_observers = (
                (qconfig is None) or
                output_not_a_tensor or
                is_getitem
            ) and (
                not node.op == 'output'
            )

            is_supported_by_backend = is_pattern_dtype_config_supported_by_backend(
                pattern, matched_nodes, node_name_to_target_dtype, backend_config_dict)

            if not skip_inserting_observers and is_supported_by_backend:
                modules = dict(model.named_modules(remove_duplicate=False))
                if node.op != 'output':
                    assert matched_nodes is not None
                    # add matched nodes to the observed node name set
                    for n in matched_nodes:
                        observed_node_names.add(n.name)

                    # This is currently only used for equalization.
                    # Checks if the current node is in a branch in which the two
                    # first layers are both being quantized.
                    #
                    # ex.       conv2
                    #         /
                    #      x -> conv1
                    #
                    # If this is the case, we will not apply equalization to the
                    # initial two layers.
                    is_quantized_branch = False
                    if (
                        len(node.args) > 0 and
                        isinstance(node.args[0], Node) and
                        len(node.args[0].users) > 1
                    ):
                        for user in node.args[0].users:
                            # Checks if there exists another user being quantized
                            is_user_quantized = (
                                qconfig_map.get(user.name, None) is not None or
                                (user.op == 'call_module' and isinstance(modules[str(user.target)], ObserverBase))
                            )
                            if user != node and is_user_quantized:
                                is_quantized_branch = True

                    # this modifies node inplace
                    maybe_insert_input_observers_for_node(
                        node, qconfig, model, modules, graph,
                        node_name_to_target_dtype,
                        qhandler,
                        prepare_custom_config_dict,
                        backend_config_dict)

                    # Insert equalization input observers if needed
                    maybe_insert_input_equalization_observers_for_node(
                        node, equalization_qconfig, model, modules, graph,
                        node_name_to_target_dtype, is_quantized_branch)

                    is_last_node_of_pattern = root_node is node
                    is_general_tensor_value_op = \
                        (qhandler is not None and qhandler.is_general_tensor_value_op())

                    is_general_tensor_shape_op = \
                        (qhandler is not None and qhandler.is_general_tensor_shape_op())

                    is_reuse_input_qconfig_ = is_reuse_input_qconfig(qconfig)

                    if is_last_node_of_pattern:
                        # this returns the new observer node if it was needed
                        maybe_output_obs_node = maybe_insert_output_observer_for_node(
                            node, model, modules, graph, matches,
                            node_name_to_target_dtype, pattern, qhandler, is_qat)
                        if maybe_output_obs_node is not None:
                            # Update users of original node to use the output observer
                            # instead. For example, change
                            #
                            #           next_node
                            #          /
                            #   cur_node -> obs
                            #
                            # to
                            #
                            #                 next_node
                            #                 /
                            #   cur_node -> obs
                            #
                            # We need to save orig users before updating uses because
                            # the list of users will change as we update uses
                            orig_users = list(node.users.keys())
                            for user_node in orig_users:
                                if user_node is maybe_output_obs_node:
                                    continue
                                user_node.replace_input_with(node, maybe_output_obs_node)

                            # for general tensor value ops, we modify the graph
                            # to make all inputs and outputs use the first input's
                            # observer
                            if is_general_tensor_value_op or is_general_tensor_shape_op or is_reuse_input_qconfig_:
                                if not maybe_make_input_output_share_observers(node, model, modules):
                                    remove_output_observer(node, model, modules)

                            if isinstance(qhandler, CustomModuleQuantizeHandler):
                                swap_custom_module_to_observed(node, qconfig, modules, prepare_custom_config_dict)

                else:  # output
                    maybe_insert_observers_before_graph_output(
                        node, output_quantized_idxs,
                        node_name_to_target_dtype, qconfig_map,
                        model, modules, graph)

        #
        # After this point, the current node has input and output observers
        # that it needs for itself inserted.
        #

        # increment the counters, so future inputs and outputs are assigned
        # correct dtypes
        if node.op == 'placeholder':
            inputs_seen_counter += 1
        elif node.op == 'output':
            outputs_seen_counter += 1
            results_node = node

    return results_node

def run_prepare_fx_on_standalone_modules(
    model: torch.nn.Module,
    modules: Dict[str, torch.nn.Module],
    matches: Any,
    prepare_custom_config_dict: Dict[str, Any],
    backend_config_dict: Optional[Dict[str, Any]],
) -> None:
    """
    Runs prepare_fx on each standalone module. Note: this does
    not modify the graph, it just replaces the unobserved modules with
    their observed versions.
    """
    for (
        node_name,
        (root_node, matched_nodes, pattern, qhandler, qconfig),
    ) in matches.items():
        if qhandler is None:
            continue
        elif not isinstance(qhandler, StandaloneModuleQuantizeHandler):
            continue

        sm_qconfig_dict, sm_prepare_config_dict, sm_backend_config_dict = \
            prepare_get_standalone_module_configs(
                root_node, modules, prepare_custom_config_dict, qconfig, backend_config_dict)

        standalone_module = modules[root_node.target]
        prepare = \
            torch.ao.quantization.quantize_fx._prepare_standalone_module_fx  # type: ignore[attr-defined]
        observed_standalone_module = \
            prepare(
                standalone_module,
                sm_qconfig_dict,
                sm_prepare_config_dict,
                backend_config_dict=sm_backend_config_dict)
        preserved_attributes = \
            set(sm_prepare_config_dict.get("preserved_attributes", []))
        observed_standalone_module = ObservedStandaloneGraphModule(
            observed_standalone_module, observed_standalone_module.graph,
            preserved_attributes)
        parent_name, name = _parent_name(root_node.target)
        setattr(modules[parent_name], name,
                observed_standalone_module)
        modules[root_node.target] = observed_standalone_module

def save_state(
    observed: GraphModule,
    qconfig_map: Dict[str, QConfigAny],
    node_name_to_scope: Dict[str, Tuple[str, type]],
    patterns: Dict[Pattern, QuantizeHandler],
    prepare_custom_config_dict: Dict[str, Any],
    equalization_qconfig_map: Dict[str, Any],
    qconfig_dict: Dict[str, Dict[Any, Any]],
    is_qat: bool,
    observed_node_names: Set[str],
) -> None:
    observed._patterns = patterns  # type: ignore[assignment]
    observed._qconfig_map = qconfig_map  # type: ignore[assignment]
    observed._prepare_custom_config_dict = \
        prepare_custom_config_dict  # type: ignore[assignment]
    observed._node_name_to_scope = node_name_to_scope  # type: ignore[assignment]
    observed._equalization_qconfig_map = equalization_qconfig_map  # type: ignore[assignment]
    observed._qconfig_dict = qconfig_dict  # type: ignore[assignment]
    observed._is_qat = is_qat  # type: ignore[assignment]
    observed._observed_node_names = observed_node_names  # type: ignore[assignment]

def prepare(
        model: GraphModule,
        qconfig_dict: Any,
        node_name_to_scope: Dict[str, Tuple[str, type]],
        prepare_custom_config_dict: Optional[Dict[str, Any]] = None,
        equalization_qconfig_dict: Optional[Dict[str, Any]] = None,
        backend_config_dict: Optional[Dict[str, Any]] = None,
        is_standalone_module: bool = False,
        is_qat: bool = False) -> ObservedGraphModule:
    """ standalone_module means it a submodule that is not inlined in
    parent module, and will be quantized separately as one unit.

    How the standalone module is observed is specified by `input_quantized_idxs` and
    `output_quantized_idxs` in the prepare_custom_config for the standalone module
    Args:
        node_name_to_scope: mapping from node name to the scope of the module which contains the node.
        The scope is a tuple of fully qualified path of the module and the type of the module
    Returns:
        model(GraphModule): prepared standalone module
        attributes:
            _standalone_module_input_quantized_idxs(List[Int]): a list of
                indexes for the graph input that is expected to be quantized,
                same as input_quantized_idxs configuration provided
                for the standalone module
            _standalone_module_output_quantized_idxs(List[Int]): a list of
                indexs for the graph output that is quantized
                same as input_quantized_idxs configuration provided
                for the standalone module
    """
    if prepare_custom_config_dict is None:
        prepare_custom_config_dict = {}
    if equalization_qconfig_dict is None:
        equalization_qconfig_dict = {}

    additional_quant_patterns = \
        prepare_custom_config_dict.get("additional_quant_pattern", {})
    # mapping from a tuple of nodes in reverse order to uninitialized
    #   QuantizeHandler subclass. For example,
    # {
    #   # match a single node
    #   (<class 'torch.nn.modules.conv.Conv3d'>:
    #     <class 'torch.ao.quantization.fx.quantize.ConvRelu'>),
    #   # match multiple nodes in reverse order
    #   ((<function relu at 0x7f766a7360d0>, <built-in function add>):
    #     <class 'torch.ao.quantization.fx.quantize.Add'>),
    # }
    patterns: Dict[Pattern, QuantizeHandler] = {}
    if backend_config_dict is None:
        quant_patterns = get_default_quant_patterns()
        patterns = get_combined_dict(
            quant_patterns, additional_quant_patterns)
    else:
        patterns = get_pattern_to_quantize_handlers(backend_config_dict)

        # TODO: make WEIGHT_INDEX_DICT and BIAS_INDEX_DICT an argument to the functions that needs them
        # TODO: refactor this part to return WEIGHT_INDEX_DICT and BIAS_INDEX_DICT
        pattern_to_input_type_to_index = get_pattern_to_input_type_to_index(backend_config_dict)
        for pattern, input_type_to_index in pattern_to_input_type_to_index.items():
            for input_type, index in input_type_to_index.items():
                index_dicts = {
                    "weight": WEIGHT_INDEX_DICT,
                    "bias": BIAS_INDEX_DICT,
                    "input": {}  # not used right now
                }
                assert input_type in index_dicts.keys(), \
                    f"input type must be one of {index_dicts.keys()} but got: {input_type}"
                index_dict = index_dicts[input_type]
                if pattern in index_dict:  # type: ignore[operator]
                    index_dict[pattern].append(index)  # type: ignore[index]
                else:
                    index_dict[pattern] = [index]  # type: ignore[index]

    convert_dict_to_ordered_dict(qconfig_dict)
    convert_dict_to_ordered_dict(equalization_qconfig_dict)
    qconfig_dict = update_qconfig_for_fusion(model, qconfig_dict)
    equalization_qconfig_dict = update_qconfig_for_fusion(model, equalization_qconfig_dict)
    flattened_qconfig_dict = get_flattened_qconfig_dict(qconfig_dict)
    # TODO: support regex as well
    propagate_qconfig_(model, flattened_qconfig_dict)

    if is_qat:
        additional_qat_module_mapping = prepare_custom_config_dict.get(
            "additional_qat_module_mapping", {})
        # this path will be deprecated after we fully migrate the convert path
        # of fbgemm/qnnpack to use the reference path, it will stay
        # here for a few months
        if backend_config_dict is None:
            module_to_qat_module = get_combined_dict(
                get_default_qat_module_mappings(), additional_qat_module_mapping)
        else:
            module_to_qat_module = get_module_to_qat_module(backend_config_dict)
        qat_swap_modules(model, module_to_qat_module)
        qconfig_dict = update_qconfig_for_qat(qconfig_dict, additional_qat_module_mapping)

    # mapping from fully qualified module name to module instance
    # for example,
    # {
    #   '': Model(...),
    #   'linear': Linear(...),
    #   'linear.weight_fake_quant': PerChannelMinMaxObserver(...),
    # }
    modules = dict(model.named_modules(remove_duplicate=False))

    # fill qconfig_map, a map from node name to qconfig, used in find_matches
    equalization_qconfig_map = generate_qconfig_map(model, modules, model.graph, equalization_qconfig_dict, node_name_to_scope)
    qconfig_map = generate_qconfig_map(model, modules, model.graph, qconfig_dict, node_name_to_scope)

    # match the patterns that will get quantized
    standalone_module_name_configs = prepare_custom_config_dict.get(
        "standalone_module_name", [])
    standalone_module_class_configs = prepare_custom_config_dict.get(
        "standalone_module_class", [])

    standalone_module_names = [config[0] for config in standalone_module_name_configs]
    standalone_module_classes = [config[0] for config in standalone_module_class_configs]
    custom_module_classes = get_custom_module_class_keys(
        prepare_custom_config_dict, "float_to_observed_custom_module_class")
    matches = find_matches(
        model.graph, modules, patterns, qconfig_map, standalone_module_names,
        standalone_module_classes, custom_module_classes)

    input_quantized_idxs: List[int] = prepare_custom_config_dict.get(
        "input_quantized_idxs", [])
    output_quantized_idxs: List[int] = prepare_custom_config_dict.get(
        "output_quantized_idxs", [])

    run_prepare_fx_on_standalone_modules(
        model, modules, matches, prepare_custom_config_dict, backend_config_dict)

    # record names for the set of observed node, so that in convert step
    # we know whether we need to convert a floating point module to reference
    # quantized module or not
    observed_node_names: Set[str] = set()

    result_node = insert_observers_for_model(
        model, modules, matches, qconfig_map,
        model.graph, prepare_custom_config_dict,
        equalization_qconfig_map,
        input_quantized_idxs,
        output_quantized_idxs,
        backend_config_dict,
        observed_node_names,
        is_qat)

    save_state(model, qconfig_map, node_name_to_scope, patterns,
               prepare_custom_config_dict, equalization_qconfig_map, qconfig_dict, is_qat, observed_node_names)

    preserved_attributes = set(prepare_custom_config_dict.get("preserved_attributes", []))
    model = ObservedGraphModule(model, model.graph, preserved_attributes)
    if is_standalone_module:
        assert result_node is not None
        assert isinstance(result_node.args[0], Node), \
            "standalone module only supports returning simple value currently"\
            "(not tuple, dict etc.)"
        # these inputs are observed in parent
        # converting List[int] to Tensor since module attribute is
        # Union[Tensor, Module]
        model._standalone_module_input_quantized_idxs = \
            torch.tensor(input_quantized_idxs)
        model._standalone_module_output_quantized_idxs = torch.tensor(output_quantized_idxs)
    return model<|MERGE_RESOLUTION|>--- conflicted
+++ resolved
@@ -111,17 +111,6 @@
     return False
 
 def node_arg_is_bias(node: Node, arg: Any) -> bool:
-<<<<<<< HEAD
-    if not isinstance(node, Node) or node.op != 'call_function':
-        return False
-
-    idx = BIAS_INDEX_DICT.get(node.target, None)
-    return (
-        idx is not None and
-        ((len(node.args) > idx and arg is node.args[idx]) or
-            node.kwargs.get('bias', None) is arg)
-    )
-=======
     if not isinstance(node, Node) or node.op != 'call_function' or \
        node.target not in BIAS_INDEX_DICT:
         return False
@@ -209,7 +198,6 @@
         if supported:
             return True
     return False
->>>>>>> 1ecfa1d6
 
 def prepare_get_standalone_module_configs(
     node: Node,
