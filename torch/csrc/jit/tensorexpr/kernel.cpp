--- conflicted
+++ resolved
@@ -1055,10 +1055,6 @@
     std::vector<ExprPtr> dims;
     BufPtr buf = alloc<Buf>(name_hint, dims, dtype);
     auto dataPtr = val.toObjectRef().getSlot(0).toCapsule().get();
-<<<<<<< HEAD
-    // constants_.push_back({buf, dataPtr});
-=======
->>>>>>> b6edc14b
     dims.push_back(alloc<LongImm>(sizeof(dataPtr)));
     constants_.push_back({buf, nullptr, const_cast<Node*>(v->node())});
     bufs_[v] = buf;
