#pragma once
#include <ATen/core/ivalue.h>
#include <vector>

namespace torch {

class TORCH_API IMethod {
  /*
  IMethod provides a portable interface for torch methods, whether
  they are backed by torchscript or python/deploy.

  This is helpful since torchscript methods provide additional information
  (e.g. FunctionSchema, Graph) which aren't available in pure python methods.

  Higher level APIs should prefer depending on this interface rather
  than a specific implementation of it, to promote portability and reuse, and
  avoid unintentional dependencies on e.g. script methods.

  Note: This API is experimental, and may evolve.
  */
 public:
  using IValueList = std::vector<c10::IValue>;
  using IValueMap = std::unordered_map<std::string, at::IValue>;

  virtual ~IMethod() = default;

  virtual c10::IValue operator()(
      std::vector<c10::IValue> args,
      const IValueMap& kwargs = IValueMap()) const = 0;

  // Returns an ordered list of argument names, possible in both
  // script and python methods.  This is a more portable dependency
  // than a ScriptMethod FunctionSchema, which has more information
  // than can be generally expected from a python method.
  const std::vector<std::string>& getArgumentNames() const;

 protected:
  virtual void setArgumentNames(std::vector<std::string>& argumentNames) const = 0;

 private:
<<<<<<< HEAD
  bool isArgumentNamesInitialized_ { false };
  std::vector<std::string> argumentNames_;
=======
  mutable std::vector<std::string> argumentNames_;
>>>>>>> 5b8389e5
};

} // namespace torch<|MERGE_RESOLUTION|>--- conflicted
+++ resolved
@@ -38,12 +38,8 @@
   virtual void setArgumentNames(std::vector<std::string>& argumentNames) const = 0;
 
  private:
-<<<<<<< HEAD
   bool isArgumentNamesInitialized_ { false };
   std::vector<std::string> argumentNames_;
-=======
-  mutable std::vector<std::string> argumentNames_;
->>>>>>> 5b8389e5
 };
 
 } // namespace torch