# @generated DO NOT EDIT MANUALLY
# Template is at:    .github/templates/linux_ci_workflow.yml.j2
# Generation script: .github/scripts/generate_ci_workflows.py
name: Linux CI (pytorch-linux-xenial-py3.6-gcc5.4)

on:
  # TODO: Enable pull_request builds when we can verify capacity can be met by auto-scalers
  pull_request:
  push:
    branches:
      - master
      - release/*
  workflow_dispatch:

env:
  BUILD_ENVIRONMENT: pytorch-linux-xenial-py3.6-gcc5.4
  DOCKER_IMAGE_BASE: 308535385114.dkr.ecr.us-east-1.amazonaws.com/pytorch/pytorch-linux-xenial-py3.6-gcc5.4
  SCCACHE_BUCKET: ossci-compiler-cache-circleci-v2
  TORCH_CUDA_ARCH_LIST: 5.2
  IN_CI: 1
  # Used for custom_opertor, jit_hooks, custom_backend, see .jenkins/pytorch/build.sh
  CUSTOM_TEST_ARTIFACT_BUILD_DIR: build/custom_test_artifacts
  ALPINE_IMAGE: "308535385114.dkr.ecr.us-east-1.amazonaws.com/tool/alpine"

concurrency:
  group: pytorch-linux-xenial-py3.6-gcc5.4-${{ github.event.pull_request.number || github.sha }}
  cancel-in-progress: true

jobs:
  calculate-docker-image:
    runs-on: linux.2xlarge
    env:
      DOCKER_BUILDKIT: 1
    timeout-minutes: 90
    outputs:
      docker_image: ${{ steps.calculate-tag.outputs.docker_image }}
    steps:
      - name: Log in to ECR
        run: |
          aws ecr get-login --no-include-email --region us-east-1 > /tmp/ecr-login.sh
          bash /tmp/ecr-login.sh
          rm /tmp/ecr-login.sh
      - name: Chown workspace
        run: |
          # Ensure the working directory gets chowned back to the current user
          docker run --rm -v "$(pwd)":/v -w /v "${ALPINE_IMAGE}" chown -R "$(id -u):$(id -g)" .
      - name: Checkout PyTorch
        uses: actions/checkout@v2
        with:
          # deep clone, to allow use of git merge-base
          fetch-depth: 0
      - name: Calculate docker image tag
        id: calculate-tag
        run: |
          DOCKER_TAG=$(git rev-parse HEAD:.circleci/docker)
          echo "::set-output name=docker_tag::${DOCKER_TAG}"
          echo "::set-output name=docker_image::${DOCKER_IMAGE_BASE}:${DOCKER_TAG}"
      - name: Check if image should be built
        id: check
        env:
          DOCKER_TAG: ${{ steps.calculate-tag.outputs.docker_tag }}
          BASE_REVISION: ${{ github.event.pull_request.base.sha || github.sha }}
        run: |
          set -x
          # Check if image already exists, if it does then skip building it
          if docker manifest inspect "${DOCKER_IMAGE_BASE}:${DOCKER_TAG}"; then
            exit 0
          fi
          if [[ "$BASE_REVISION" = "$(git rev-parse HEAD)" ]]; then
            # if we're on the base branch then use the parent commit
            MERGE_BASE=$(git rev-parse HEAD~)
          else
            # otherwise we're on a PR, so use the most recent base commit
            MERGE_BASE=$(git merge-base HEAD "$BASE_REVISION")
          fi
          # Covers the case where a previous tag doesn't exist for the tree
          # this is only really applicable on trees that don't have `.circleci/docker` at its merge base, i.e. nightly
          if ! git rev-parse "$MERGE_BASE:.circleci/docker"; then
            echo "Directory '.circleci/docker' not found in commit $MERGE_BASE, you should probably rebase onto a more recent commit"
            exit 1
          fi
          PREVIOUS_DOCKER_TAG=$(git rev-parse "$MERGE_BASE:.circleci/docker")
          # If no image exists but the hash is the same as the previous hash then we should error out here
          if [[ "${PREVIOUS_DOCKER_TAG}" = "${DOCKER_TAG}" ]]; then
            echo "ERROR: Something has gone wrong and the previous image isn't available for the merge-base of your branch"
            echo "       contact the PyTorch team to restore the original images"
            exit 1
          fi
          echo ::set-output name=rebuild::yes
      - name: Build and push docker image
        if: steps.check.outputs.rebuild
        env:
          DOCKER_TAG: ${{ steps.calculate-tag.outputs.docker_tag }}
          DOCKER_SKIP_S3_UPLOAD: 1
        run: |
          export IMAGE_NAME=${DOCKER_IMAGE_BASE#308535385114.dkr.ecr.us-east-1.amazonaws.com/pytorch/}
          cd .circleci/docker && ./build_docker.sh

  build:
    runs-on: linux.2xlarge
    needs: calculate-docker-image
    env:
      DOCKER_IMAGE: ${{ needs.calculate-docker-image.outputs.docker_image }}
      JOB_BASE_NAME: pytorch-linux-xenial-py3.6-gcc5.4-build
    steps:
      - name: Log in to ECR
        run: |
          aws ecr get-login --no-include-email --region us-east-1 > /tmp/ecr-login.sh
          bash /tmp/ecr-login.sh
          rm /tmp/ecr-login.sh
      - name: Chown workspace
        run: |
          # Ensure the working directory gets chowned back to the current user
          docker run --rm -v "$(pwd)":/v -w /v "${ALPINE_IMAGE}" chown -R "$(id -u):$(id -g)" .
      - name: Checkout PyTorch
        uses: actions/checkout@v2
        with:
          fetch-depth: 0 # deep clone, to allow sharding to use git rev-list
          submodules: recursive
      - name: Pull docker image
        run: |
          docker pull "${DOCKER_IMAGE}"
      - name: Preserve github env variables for use in docker
        run: |
          env | grep '^GITHUB' > "/tmp/github_env_${GITHUB_RUN_ID}"
      - name: Build PyTorch
        run: |
          docker run \
            -e BUILD_ENVIRONMENT \
            -e JOB_BASE_NAME \
            -e MAX_JOBS="$(nproc --ignore=2)" \
            -e SCCACHE_BUCKET \
            -e CUSTOM_TEST_ARTIFACT_BUILD_DIR \
            -e SKIP_SCCACHE_INITIALIZATION=1 \
            -e TORCH_CUDA_ARCH_LIST \
            --env-file="/tmp/github_env_${GITHUB_RUN_ID}" \
            --security-opt seccomp=unconfined \
            --cap-add=SYS_PTRACE \
            --tty \
            --user jenkins \
            -v "${GITHUB_WORKSPACE}:/var/lib/jenkins/workspace" \
            -w /var/lib/jenkins/workspace \
            "${DOCKER_IMAGE}" \
            sh -c 'sudo chown -R jenkins . && .jenkins/pytorch/build.sh'
      - name: Display and upload binary build size statistics (Click Me)
        # temporary hack: set CIRCLE_* vars, until we update
        # tools/stats/print_test_stats.py to natively support GitHub Actions
        env:
          SCRIBE_GRAPHQL_ACCESS_TOKEN: ${{ secrets.SCRIBE_GRAPHQL_ACCESS_TOKEN }}
          CIRCLE_BRANCH: ${{ steps.parse-ref.outputs.branch }}
          CIRCLE_PR_NUMBER: ${{ github.event.pull_request.number }}
          CIRCLE_SHA1: ${{ github.event.pull_request.head.sha || github.sha }}
          CIRCLE_TAG: ${{ steps.parse-ref.outputs.tag }}
          CIRCLE_WORKFLOW_ID: '${{ github.run_id }}_${{ github.run_number }}'
        run: |
          export PYTHONPATH=$PWD
          COMMIT_TIME=$(git log --max-count=1 --format=%ct || echo 0)
          export COMMIT_TIME
          pip3 install requests
          python3 tools/stats/upload_binary_size_to_scuba.py || exit 0
      - name: Chown workspace
        run: |
          # Ensure the working directory gets chowned back to the current user
          docker run --rm -v "$(pwd)":/v -w /v "${ALPINE_IMAGE}" chown -R "$(id -u):$(id -g)" .
      - name: Archive artifacts into zip
        run: |
          zip -r artifacts.zip dist/ build/ .pytorch-test-times.json
      # Upload to github so that people can click and download artifacts
      - uses: actions/upload-artifact@v2
        # Don't fail on upload to GH since it's only for user convenience
        continue-on-error: true
        name: Store PyTorch Build Artifacts on Github
        with:
          name: ${{ env.BUILD_ENVIRONMENT }}
          retention-days: 14
          if-no-files-found: error
          path:
            artifacts.zip
      - uses: seemethere/upload-artifact-s3@9d7ceb0ab39c2c88d93ef7792b27425b27d59162
        name: Store PyTorch Build Artifacts on S3
        with:
          name: ${{ env.BUILD_ENVIRONMENT }}
          retention-days: 14
          if-no-files-found: error
          path:
            artifacts.zip
      - name: Clean up docker images
        if: always()
        run: |
          # Prune all of the docker images
          docker system prune -af

  generate-test-matrix:
    if: ${{ github.repository_owner == 'pytorch' }}
    runs-on: ubuntu-18.04
    env:
      TEST_RUNNER_TYPE: linux.2xlarge
      ENABLE_MULTIGPU_TEST: ''
      NUM_TEST_SHARDS: 2
      MULTIGPU_RUNNER_TYPE: linux.16xlarge.nvidia.gpu
    outputs:
      matrix: ${{ steps.set-matrix.outputs.matrix }}
      render-matrix: ${{ steps.set-matrix.outputs.render-matrix }}
    container:
      image: python:3.9
    steps:
      - name: Install dependencies
        run: pip install typing-extensions
      - name: Clone pytorch/pytorch
        uses: actions/checkout@v2
      - name: Generating test matrix
        id: set-matrix
        run: .github/scripts/generate_pytorch_test_matrix.py

  test:
    needs:
      - calculate-docker-image
      - build
      - generate-test-matrix
    strategy:
      matrix: ${{ fromJson(needs.generate-test-matrix.outputs.matrix) }}
      fail-fast: false
    runs-on: ${{ matrix.runner }}
    env:
      DOCKER_IMAGE: ${{ needs.calculate-docker-image.outputs.docker_image }}
      JOB_BASE_NAME: pytorch-linux-xenial-py3.6-gcc5.4-test
      TEST_CONFIG: ${{ matrix.config }}
      SHARD_NUMBER: ${{ matrix.shard }}
      NUM_TEST_SHARDS: ${{ matrix.num_shards }}
    steps:
      - name: Log in to ECR
        run: |
          aws ecr get-login --no-include-email --region us-east-1 > /tmp/ecr-login.sh
          bash /tmp/ecr-login.sh
          rm /tmp/ecr-login.sh
      - name: Chown workspace
        run: |
          # Ensure the working directory gets chowned back to the current user
          docker run --rm -v "$(pwd)/../":/v -w /v "${ALPINE_IMAGE}" chown -R "$(id -u):$(id -g)" .
      - name: Checkout PyTorch
        uses: actions/checkout@v2
        with:
          submodules: recursive
      - name: Pull docker image
        run: |
          docker pull "${DOCKER_IMAGE}"
      - name: Install nvidia driver, nvidia-docker runtime, set GPU_FLAG
        if: ${{ contains(env.BUILD_ENVIRONMENT, 'cuda') }}
        run: |
          bash .github/scripts/install_nvidia_utils_linux.sh
          echo "GPU_FLAG=--gpus all" >> "${GITHUB_ENV}"
      - name: Determine shm-size
        run: |
          shm_size="1g"
          case "${BUILD_ENVIRONMENT}" in
            *cuda*)
              shm_size="2g"
              ;;
            *rocm*)
              shm_size="8g"
              ;;
          esac
          echo "SHM_SIZE=${shm_size}" >> "${GITHUB_ENV}"
      - uses: seemethere/download-artifact-s3@0504774707cbc8603d7dca922e8026eb8bf3b47b
        name: Download PyTorch Build Artifacts
        with:
          name: ${{ env.BUILD_ENVIRONMENT }}
      - name: Unzip artifacts
        run: |
          unzip -o artifacts.zip
      - name: Output disk space left
        run: |
          sudo df -H
      - name: Preserve github env variables for use in docker
        run: |
          env | grep '^GITHUB' > "/tmp/github_env_${GITHUB_RUN_ID}"
      - name: Test PyTorch
        run: |
          if [[ $TEST_CONFIG == 'multigpu' ]]; then
            TEST_COMMAND=.jenkins/pytorch/multigpu-test.sh
          else
            TEST_COMMAND=.jenkins/pytorch/test.sh
          fi
          if [[ $NUM_TEST_SHARDS -ne 2 ]]; then
            export SHARD_NUMBER=0
          fi
          # TODO: Stop building test binaries as part of the build phase
          # Used for GPU_FLAG since that doesn't play nice
          # shellcheck disable=SC2086
          docker run \
            ${GPU_FLAG:-} \
            -e BUILD_ENVIRONMENT \
            -e CUSTOM_TEST_ARTIFACT_BUILD_DIR \
            -e GITHUB_ACTIONS \
            -e IN_CI \
            -e SHARD_NUMBER \
            -e JOB_BASE_NAME \
            -e MAX_JOBS="$(nproc --ignore=2)" \
            -e SCCACHE_BUCKET \
            --env-file="/tmp/github_env_${GITHUB_RUN_ID}" \
            --security-opt seccomp=unconfined \
            --cap-add=SYS_PTRACE \
            --shm-size="${SHM_SIZE}" \
            --tty \
            --user jenkins \
            -v "${GITHUB_WORKSPACE}:/var/lib/jenkins/workspace" \
            -w /var/lib/jenkins/workspace \
            "${DOCKER_IMAGE}" \
            sh -c 'sudo chown -R jenkins . && pip install dist/*.whl && '$TEST_COMMAND
      - name: Chown workspace
        if: always()
        run: |
          # Ensure the working directory gets chowned back to the current user
          docker run --rm -v "$(pwd)":/v -w /v "${ALPINE_IMAGE}" chown -R "$(id -u):$(id -g)" .
      - name: Zip test reports for upload
        if: always()
        run: |
          # Remove any previous test reports if they exist
          rm -f test-reports-*.zip
          zip -r "test-reports-${TEST_CONFIG}.zip" test -i '*.xml'
      - uses: actions/upload-artifact@v2
        name: Store PyTorch Test Reports
        if: always()
        with:
          name: test-reports-${{ matrix.config }}
          retention-days: 14
          if-no-files-found: error
          path:
            test-reports-*.zip
      - uses: seemethere/upload-artifact-s3@9d7ceb0ab39c2c88d93ef7792b27425b27d59162
        name: Store PyTorch Test Reports on S3
        if: always()
        with:
          name: test-reports-${{ matrix.config }}
          retention-days: 14
          if-no-files-found: error
          path:
            test-reports-*.zip
      - name: Clean up docker images
        if: always()
        run: |
          # Ensure the working directory gets chowned back to the current user
          docker run --rm -v "$(pwd)":/v -w /v "${ALPINE_IMAGE}" chown -R "$(id -u):$(id -g)" .
          # Prune all of the docker images
          docker system prune -af

  # this is a separate step from test because the log files from test are too
  # long: basically, GitHub tries to render all of the log files when you click
  # through an action causing extreme slowdown on actions that contain too many
  # logs (like test); we can always move it back to the other one, but it
  # doesn't create the best experience
  render_test_results:
    if: always()
    needs:
      - generate-test-matrix
      - test
    runs-on: ubuntu-18.04
    strategy:
      matrix: ${{ fromJson(needs.generate-test-matrix.outputs.render-matrix) }}
      fail-fast: false
    steps:
      - name: Checkout PyTorch
        uses: actions/checkout@v2
        with:
          # deep clone, to allow tools/stats/print_test_stats.py to use Git commands
          fetch-depth: 0
      - uses: actions/download-artifact@v2
        name: Download PyTorch Test Reports
        with:
          name: test-reports-${{ matrix.config }}
          path: .
      - name: Unzip test reports
        run: |
          # Should preserve paths so reports should still be in test/test-reports
          unzip -o 'test-reports-*.zip'
      - uses: actions/setup-python@v2
        with:
          python-version: 3.9
      - name: Install dependencies
        # boto3 version copied from .circleci/docker/common/install_conda.sh
        run: |
          pip install -r requirements.txt
          pip install boto3==1.16.34 junitparser rich
      - name: Output Test Results (Click Me)
        run: |
          python tools/render_junit.py test
      - name: Parse ref
        id: parse-ref
        run: .github/scripts/parse_ref.py
      - name: Display and upload test statistics (Click Me)
        # temporary hack: set CIRCLE_* vars, until we update
        # tools/stats/print_test_stats.py to natively support GitHub Actions
        env:
          SCRIBE_GRAPHQL_ACCESS_TOKEN: ${{ secrets.SCRIBE_GRAPHQL_ACCESS_TOKEN }}
          AWS_ACCESS_KEY_ID: ${{ secrets.AWS_OSSCI_METRICS_ACCESS_KEY_ID }}
          AWS_SECRET_ACCESS_KEY: ${{ secrets.AWS_OSSCI_METRICS_SECRET_ACCESS_KEY }}
          CIRCLE_BRANCH: ${{ steps.parse-ref.outputs.branch }}
          JOB_BASE_NAME: pytorch-linux-xenial-py3.6-gcc5.4-test
          CIRCLE_PR_NUMBER: ${{ github.event.pull_request.number }}
          CIRCLE_SHA1: ${{ github.event.pull_request.head.sha || github.sha }}
          CIRCLE_TAG: ${{ steps.parse-ref.outputs.tag }}
          CIRCLE_WORKFLOW_ID: '${{ github.run_id }}_${{ github.run_number }}'
        run: |
          export PYTHONPATH=$PWD
          python tools/stats/print_test_stats.py --upload-to-s3 --compare-with-s3 test

  pytorch_python_doc_build:
    runs-on: linux.2xlarge
    needs:
      - calculate-docker-image
      - build
    env:
      DOCKER_IMAGE: ${{ needs.calculate-docker-image.outputs.docker_image }}
    steps:
      - name: Log in to ECR
        run: |
          aws ecr get-login --no-include-email --region us-east-1 > /tmp/ecr-login.sh
          bash /tmp/ecr-login.sh
          rm /tmp/ecr-login.sh
      - name: Chown workspace
        run: |
          # Ensure the working directory gets chowned back to the current user
          docker run --rm -v "$(pwd)":/v -w /v "${ALPINE_IMAGE}" chown -R "$(id -u):$(id -g)" .
      - name: Checkout PyTorch
        uses: actions/checkout@v2
        with:
          fetch-depth: 0 # deep clone, to allow sharding to use git rev-list
          submodules: recursive
      - name: Pull docker image
        run: |
          docker pull "${DOCKER_IMAGE}"
      - name: Preserve github env variables for use in docker
        run: |
          env | grep '^GITHUB' > "/tmp/github_env_${GITHUB_RUN_ID}"
      - uses: seemethere/download-artifact-s3@0504774707cbc8603d7dca922e8026eb8bf3b47b
        name: Download PyTorch Build Artifacts
        with:
          name: ${{ env.BUILD_ENVIRONMENT }}
      - name: Unzip artifacts
        run: |
          unzip -o artifacts.zip
      - name: Build Python Doc in Docker
        run: |
          set -ex
          time docker pull "${DOCKER_IMAGE}" > /dev/null
          echo "${GITHUB_REF}"
          ref=${GITHUB_REF##*/}
          target=${ref//v}
          docker run \
            -e BUILD_ENVIRONMENT \
            -e CUSTOM_TEST_ARTIFACT_BUILD_DIR \
            -e IN_CI \
            -e MAX_JOBS="$(nproc --ignore=2)" \
            -e CIRCLE_SHA1="$GITHUB_SHA" \
            --env-file="/tmp/github_env_${GITHUB_RUN_ID}" \
            --security-opt seccomp=unconfined \
            --cap-add=SYS_PTRACE \
            --name="$GITHUB_SHA" \
            --tty \
            --user jenkins \
            -v "${GITHUB_WORKSPACE}:/var/lib/jenkins/workspace" \
            -w /var/lib/jenkins/workspace \
            "${DOCKER_IMAGE}" \
            bash -c "sudo chown -R jenkins . && pip install dist/*.whl && ./.circleci/scripts/python_doc_push_script.sh docs/$target $target site"
      - name: Chown workspace
        run: |
          # Ensure the working directory gets chowned back to the current user
          docker run --rm -v "$(pwd)":/v -w /v "${ALPINE_IMAGE}" chown -R "$(id -u):$(id -g)" .
      - uses: driazati/upload-artifact-s3@21c31d0a7bcb056ca50bd6ce197ba6507c26a1be
        if: github.event_name == 'pull_request'
        name: Upload Docs Preview
        with:
          name: deploy
          retention-days: 14
          if-no-files-found: error
          path: pytorch.github.io/docs/merge
      - name: Show Docs Preview URL (Click Me)
        if: github.event_name == 'pull_request'
        env:
          PR_NUMBER: ${{ github.event.pull_request.number }}
        run: |
<<<<<<< HEAD
          echo "See rendered docs at https://d28slxzaq48q8t.cloudfront.net/$PR_NUMBER/"
=======
          echo "See rendered docs at https://docs-preview.pytorch.org/$PR_NUMBER/"
>>>>>>> aa6a8a6d
      - name: Archive artifacts into zip
        run: |
          zip -r pytorch_github_io.zip "${GITHUB_WORKSPACE}/pytorch.github.io"
      - uses: actions/upload-artifact@v2
        name: Store PyTorch Build Artifacts
        with:
          name: pytorch_github_io
          if-no-files-found: error
          path: pytorch_github_io.zip
      - name: Clean up docker images
        if: always()
        run: |
          # Prune all of the docker images
          docker system prune -af<|MERGE_RESOLUTION|>--- conflicted
+++ resolved
@@ -479,11 +479,7 @@
         env:
           PR_NUMBER: ${{ github.event.pull_request.number }}
         run: |
-<<<<<<< HEAD
-          echo "See rendered docs at https://d28slxzaq48q8t.cloudfront.net/$PR_NUMBER/"
-=======
           echo "See rendered docs at https://docs-preview.pytorch.org/$PR_NUMBER/"
->>>>>>> aa6a8a6d
       - name: Archive artifacts into zip
         run: |
           zip -r pytorch_github_io.zip "${GITHUB_WORKSPACE}/pytorch.github.io"
