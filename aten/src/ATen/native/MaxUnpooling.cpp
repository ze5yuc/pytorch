#include <ATen/ATen.h>
#include <ATen/NativeFunctions.h>
#include <ATen/Parallel.h>
#include <tuple>

namespace at {
namespace native {

template <typename scalar_t>
Tensor max_unpooling2d_forward_out_cpu_frame(
    Tensor& output,
    const Tensor& input,
    const Tensor& indices,
    int64_t oheight,
    int64_t owidth) {
  int64_t numBatch = 1;
  int64_t dimc = 0;
  int64_t dimh = 1;
  int64_t dimw = 2;
  if (input.ndimension() == 4) {
    numBatch = input.size(0);
    dimc++;
    dimh++;
    dimw++;
  }
  int64_t numChannels = input.size(dimc);
  int64_t inputHeight = input.size(dimh);
  int64_t inputWidth = input.size(dimw);

  auto* rawInput = input.data_ptr<scalar_t>();
  auto* rawIndices = indices.data_ptr<int64_t>();
  auto* rawOutput = output.data_ptr<scalar_t>();

  at::internal::lazy_init_num_threads();

  for (int64_t n = 0; n < numBatch; n++) {
    int64_t nOutputOffset = n * numChannels * owidth * oheight;
    int64_t nInputOffset = n * numChannels * inputWidth * inputHeight;
    int64_t k = 0;
    bool has_error = false;
    int64_t error_index = 0;
#pragma omp parallel for private(k)
    for (k = 0; k < numChannels; k++) {
      int64_t finalOutputOffset = nOutputOffset + k * owidth * oheight;
      int64_t finalInputOffset = nInputOffset + k * inputWidth * inputHeight;
      scalar_t* output_p_k = rawOutput + finalOutputOffset;
      scalar_t* input_p_k = rawInput + finalInputOffset;
      int64_t* ind_p_k = rawIndices + finalInputOffset;

      // NOLINTNEXTLINE(cppcoreguidelines-init-variables)
      int64_t maxp;
      for (int64_t i = 0; i < inputHeight; i++) {
        for (int64_t j = 0; j < inputWidth; j++) {
          maxp = ind_p_k[i * inputWidth + j];
          if (maxp < 0 || maxp >= owidth * oheight) {
#pragma omp critical
            {
              has_error = true;
              error_index = maxp;
            }
          } else {
            output_p_k[maxp] = input_p_k[i * inputWidth + j];
          }
        }
      }
    }
    if (has_error) {
      AT_ERROR(
          "Found an invalid max index: ",
          error_index,
          " (output volumes are of size ",
          oheight,
          "x",
          owidth);
    }
  }
  return output;
}

Tensor& max_unpooling2d_forward_out_cpu(const Tensor& self_,
    const Tensor& indices_,
    IntArrayRef output_size,
    Tensor& output) {
  auto oheight = output_size[0];
  auto owidth = output_size[1];
  TORCH_CHECK(output.is_contiguous(), "output must be contiguous");
  TORCH_CHECK(
      indices_.scalar_type() == at::ScalarType::Long,
      "elements in indices should be type int64");
  TORCH_CHECK(
      output_size.size() == 2,
      "There should be exactly two elements (height, width) in output_size");
  TORCH_CHECK(
      (self_.ndimension() == 3 || self_.ndimension() == 4),
      "Input to max_unpooling2d should be a 3d or 4d Tensor");
  TORCH_CHECK(
      self_.sizes() == indices_.sizes(),
      "Shape of indices should match shape of input");

  TORCH_CHECK(self_.numel() > 0, "Input must be non-empty");

  auto self = self_.contiguous();
  auto indices = indices_.contiguous();

  if (self.ndimension() == 3) {
    int64_t numChannels = self.size(0);
    output.resize_({numChannels, oheight, owidth});
  } else {
    int64_t numBatch = self.size(0);
    int64_t numChannels = self.size(1);
    output.resize_({numBatch, numChannels, oheight, owidth});
  }
  output.zero_();

  AT_DISPATCH_FLOATING_TYPES(
      self.scalar_type(), "max_unpooling2d_forward_out_cpu_frame", ([&] {
        max_unpooling2d_forward_out_cpu_frame<scalar_t>(
            output, self, indices, oheight, owidth);
      }));
  return output;
};

Tensor max_unpooling2d_forward_cpu(
    const Tensor& self,
    const Tensor& indices,
    IntArrayRef output_size) {
  auto output = at::empty({0}, self.options());
  at::native::max_unpooling2d_forward_out_cpu(self, indices, output_size, output);
  return output;
}

template <typename scalar_t>
Tensor max_unpooling3d_forward_out_cpu_frame(
    Tensor& output,
    const Tensor& input,
    const Tensor& indices,
    int64_t oT,
    int64_t oH,
    int64_t oW) {
  int64_t nBatch = 1;
  int64_t dimw = 3;
  int64_t dimh = 2;
  int64_t dimt = 1;

  if (input.ndimension() == 5) {
    nBatch = input.size(0);
    dimw++;
    dimh++;
    dimt++;
  }

  int64_t nSlices = input.size(dimt - 1);
  int64_t iT = input.size(dimt);
  int64_t iH = input.size(dimh);
  int64_t iW = input.size(dimw);

  scalar_t* input_data = input.data_ptr<scalar_t>();
  scalar_t* output_data = output.data_ptr<scalar_t>();
  int64_t* indices_data = indices.data_ptr<int64_t>();

  at::internal::lazy_init_num_threads();

  for (int64_t p = 0; p < nBatch; p++) {
    int64_t inputOffset = p * nSlices * iT * iW * iH;
    int64_t outputOffset = p * nSlices * oT * oW * oH;
    int64_t k = 0;
    bool has_error = false;
    int error_index = 0;
#pragma omp parallel for private(k)
    for (k = 0; k < nSlices; k++) {
      int64_t finalInputOffset = inputOffset + k * iT * iW * iH;
      int64_t finalOutputOffset = outputOffset + k * oT * oW * oH;

      scalar_t* output_p_k = output_data + finalOutputOffset;
      scalar_t* input_p_k = input_data + finalInputOffset;
      int64_t* ind_p_k = indices_data + finalInputOffset;
      // NOLINTNEXTLINE(cppcoreguidelines-init-variables)
      int maxp;
      for (int64_t t = 0; t < iT; t++) {
        for (int64_t i = 0; i < iH; i++) {
          for (int64_t j = 0; j < iW; j++) {
            int64_t index = t * iH * iW + i * iW + j;
            maxp = ind_p_k[index];
            if (maxp < 0 || maxp >= oT * oW * oH) {
#pragma omp critical
              {
                has_error = true;
                error_index = maxp;
              }
            } else {
              output_p_k[maxp] = input_p_k[index];
            }
          }
        }
      }
      if (has_error) {
        AT_ERROR(
            "found an invalid max index ",
            error_index,
            " (output volumes are of size ",
            oT,
            "x",
            oH,
            "x",
            oW);
      }
    }
  }
  return output;
}

static void max_unpooling3d_shape_check(
    const Tensor& input,
    const Tensor& gradOutput,
    const Tensor& indices,
    IntArrayRef output_size,
    IntArrayRef stride,
    IntArrayRef padding) {
  int64_t oT = output_size[0];
  int64_t oH = output_size[1];
  int64_t oW = output_size[2];
  TORCH_CHECK(
      indices.scalar_type() == at::ScalarType::Long,
      "elements in indices should be type int64");
  TORCH_CHECK(
      (input.ndimension() == 4 || input.ndimension() == 5),
      "Input to max_unpooling3d should be a 4d or 5d Tensor",
      input.sizes());
  TORCH_CHECK(
      output_size.size() == 3,
      "There should be exactly three elements (depth, height, width) in output_size");
  TORCH_CHECK(
      stride.size() == 3,
      "There should be exactly three elements (depth, height, width) in stride");
  TORCH_CHECK(
      padding.size() == 3,
      "There should be exactly three elements (depth, height, width) in padding");
  TORCH_CHECK(
      input.sizes() == indices.sizes(),
      "Shape of indices should match shape of input");

  TORCH_CHECK(input.numel() > 0, "Input must be non-empty");

  TORCH_CHECK(
      stride[0] > 0 && stride[1] > 0 && stride[2] > 0,
      "strides should be greater than zero, but got stride: ",
      stride);

  int dimw = 3;
  int dimh = 2;
  int dimt = 1;
  int dimn = 0;

  if (input.ndimension() == 5) {
    dimw++;
    dimh++;
    dimt++;
    dimn++;
  }

  int nslices = input.size(dimn);

  if (gradOutput.defined()) {
    if (oT != gradOutput.size(dimt) || oH != gradOutput.size(dimh) ||
        oW != gradOutput.size(dimw)) {
      AT_ERROR(
          "Inconsistent gradOutput size. oT= ",
          oT,
          ", oH= ",
          oH,
          ", oW= ",
          oW,
          ". gradOutput: ",
          gradOutput.size(dimt),
          "x",
          gradOutput.size(dimh),
          "x",
          gradOutput.size(dimw));
    }
    TORCH_CHECK(
        gradOutput.ndimension() == input.ndimension() &&
            gradOutput.size(dimn) == nslices,
        "gradOutput and input Tensors should have same number of dimensions and also the same number of channels/slices");
  }
}

Tensor& max_unpooling3d_forward_out_cpu(const Tensor& self_,
    const Tensor& indices_,
    IntArrayRef output_size,
    IntArrayRef stride,
    IntArrayRef padding,
    Tensor& output) {
  TORCH_CHECK(output.is_contiguous(), "output must be contiguous");
  int64_t oT = output_size[0];
  int64_t oH = output_size[1];
  int64_t oW = output_size[2];

  auto self = self_.contiguous();
  auto indices = indices_.contiguous();

  max_unpooling3d_shape_check(
      self_, Tensor(), indices_, output_size, stride, padding);

  if (self_.ndimension() == 5) {
    output.resize_({self.size(0), self.size(1), oT, oH, oW});
  } else {
    output.resize_({self.size(0), oT, oH, oW});
  }
  output.zero_();

  AT_DISPATCH_FLOATING_TYPES(
      self.scalar_type(), "max_unpooling3d_forward_out_cpu_frame", ([&] {
        max_unpooling3d_forward_out_cpu_frame<scalar_t>(
            output,
            self,
            indices,
            oT,
            oH,
            oW);
      }));
  return output;
}

Tensor max_unpooling3d_forward_cpu(
    const Tensor& self,
    const Tensor& indices,
    IntArrayRef output_size,
    IntArrayRef stride,
    IntArrayRef padding) {
  auto output = at::empty({0}, self.options());
  at::native::max_unpooling3d_forward_out_cpu(
      self, indices, output_size, stride, padding, output);
  return output;
}

template <typename scalar_t>
static void max_unpooling2d_backward_out_cpu_frame(
    scalar_t* gradInput_p,
    scalar_t* gradOutput_p,
    int64_t* ind_p,
    int64_t nslices,
    int64_t iheight,
    int64_t iwidth,
    int64_t oheight,
    int64_t owidth) {
  bool has_error = false;
  int64_t error_index = 0;
  int64_t k = 0;

  at::internal::lazy_init_num_threads();
#pragma omp parallel for private(k)
  for (k = 0; k < nslices; k++) {
    scalar_t* gradInput_p_k = gradInput_p + k * iwidth * iheight;
    scalar_t* gradOutput_p_k = gradOutput_p + k * owidth * oheight;
    int64_t* ind_p_k = ind_p + k * iwidth * iheight;

    // NOLINTNEXTLINE(cppcoreguidelines-init-variables)
    int64_t i, j;
    // NOLINTNEXTLINE(cppcoreguidelines-init-variables)
    int64_t maxp;

    for (i = 0; i < iheight; i++) {
      for (j = 0; j < iwidth; j++) {
        maxp = ind_p_k[i * iwidth + j]; /* retrieve position of max */
        if (maxp < 0 || maxp >= owidth * oheight) {
#pragma omp critical
          {
            has_error = true;
            error_index = maxp;
          }
        }
        gradInput_p_k[i * iwidth + j] =
            gradOutput_p_k[maxp]; /* update gradient */
      }
    }
  }
  if (has_error) {
    AT_ERROR(
        "invalid max index ",
        error_index,
        ", owidth= ",
        owidth,
        ", oheight= ",
        oheight);
  }
}

Tensor& max_unpooling2d_backward_out_cpu(const Tensor& grad_output_,
    const Tensor& self,
    const Tensor& indices_,
    IntArrayRef output_size,
    Tensor& grad_input) {
  TORCH_CHECK(grad_input.is_contiguous(), "grad_input must be contiguous");
  int64_t oheight = output_size[0];
  int64_t owidth = output_size[1];
  int dimw = 2;
  int dimh = 1;
  int nbatch = 1;
  // NOLINTNEXTLINE(cppcoreguidelines-init-variables)
  int nslices;
  // NOLINTNEXTLINE(cppcoreguidelines-init-variables)
  int iheight;
  // NOLINTNEXTLINE(cppcoreguidelines-init-variables)
  int iwidth;
  TORCH_CHECK(
      indices_.scalar_type() == at::ScalarType::Long,
      "elements in indices should be type int64");
  TORCH_CHECK(
      self.sizes() == indices_.sizes(), "Input shape must match indices shape");

  TORCH_CHECK(output_size.size() == 2, "Output size must be 2");

  /* get contiguous gradOutput and indices */
  auto grad_output = grad_output_.contiguous();
  auto indices = indices_.contiguous();

  /* resize */
  grad_input.resize_as_(self);
  grad_input.zero_();

  if (self.ndimension() == 4) {
    nbatch = self.size(0);
    dimw++;
    dimh++;
  }

  /* sizes */
  nslices = self.size(dimh - 1);
  iheight = self.size(dimh);
  iwidth = self.size(dimw);

  if (owidth != grad_output.size(dimw) || oheight != grad_output.size(dimh)) {
    AT_ERROR(
        "Inconsistent gradOutput size. output height = ",
        oheight,
        ", output width = ",
        owidth,
        ", gradOutput: ",
        grad_output.size(dimh),
        "x",
        grad_output.size(dimw));
  }
  AT_DISPATCH_FLOATING_TYPES(
      self.scalar_type(), "max_unpooling2d_backward_out_cpu_frame", ([&] {
        int p;
        for (p = 0; p < nbatch; p++) {
          auto inputOffset = p * nslices * iheight * iwidth;
          auto outputOffset = p * nslices * oheight * owidth;
          max_unpooling2d_backward_out_cpu_frame<scalar_t>(
              grad_input.data_ptr<scalar_t>() + inputOffset,
              grad_output.data_ptr<scalar_t>() + outputOffset,
              indices.data_ptr<int64_t>() + inputOffset,
              nslices,
              iheight,
              iwidth,
              oheight,
              owidth);
        }
      }));
  return grad_input;
}

Tensor max_unpooling2d_backward_cpu(
    const Tensor& grad_output,
    const Tensor& self,
    const Tensor& indices,
    IntArrayRef output_size) {
  auto grad_input = at::empty_like(self, LEGACY_CONTIGUOUS_MEMORY_FORMAT);
  at::native::max_unpooling2d_backward_out_cpu(
      grad_output, self, indices, output_size, grad_input);
  return grad_input;
}

template <typename scalar_t>
static void max_unpooling3d_backward_out_cpu_frame(
    scalar_t* gradInput_p,
    scalar_t* gradOutput_p,
    int64_t* ind_p,
    int64_t nslices,
    int64_t iT,
    int64_t iH,
    int64_t iW,
    int64_t oT,
    int64_t oH,
    int64_t oW) {
  int64_t k = 0;
  bool has_error = false;
  int error_index = 0;

  at::internal::lazy_init_num_threads();

#pragma omp parallel for private(k)
  for (k = 0; k < nslices; k++) {
    scalar_t* gradInput_p_k = gradInput_p + k * iT * iH * iW;
    scalar_t* gradOutput_p_k = gradOutput_p + k * oT * oH * oW;
    int64_t* ind_p_k = ind_p + k * iT * iH * iW;

<<<<<<< HEAD
    int64_t t, i, j, index;
=======
    // NOLINTNEXTLINE(cppcoreguidelines-init-variables)
    int64_t t, i, j, index;
    // NOLINTNEXTLINE(cppcoreguidelines-init-variables)
>>>>>>> 8be5b1ca
    int64_t maxp;
    for (t = 0; t < iT; t++) {
      for (i = 0; i < iH; i++) {
        for (j = 0; j < iW; j++) {
          index = t * iH * iW + i * iW + j;
          maxp = ind_p_k[index]; /* retrieve position of max */
          if (maxp < 0 || maxp >= oT * oH * oW) {
#pragma omp critical
            {
              has_error = true;
              error_index = maxp;
            }
          }
          gradInput_p_k[index] = gradOutput_p_k[maxp]; /* update gradient */
        }
      }
    }
  }
  if (has_error) {
    AT_ERROR(
        "invalid max index ",
        error_index,
        ", oT= ",
        oT,
        ", oW= ",
        oW,
        ",oH= ",
        oH);
  }
}

Tensor& max_unpooling3d_backward_out_cpu(const Tensor& grad_output_,
    const Tensor& self,
    const Tensor& indices_,
    IntArrayRef output_size,
    IntArrayRef stride,
    IntArrayRef padding,
    Tensor& grad_input) {
  TORCH_CHECK(grad_input.is_contiguous(), "grad_input must be contiguous");
  auto oT = output_size[0];
  auto oH = output_size[1];
  auto oW = output_size[2];
  int dimw = 3;
  int dimh = 2;
  int dimt = 1;
  int nbatch = 1;
  // NOLINTNEXTLINE(cppcoreguidelines-init-variables)
  int nslices;
  // NOLINTNEXTLINE(cppcoreguidelines-init-variables)
  int iT;
  // NOLINTNEXTLINE(cppcoreguidelines-init-variables)
  int iH;
  // NOLINTNEXTLINE(cppcoreguidelines-init-variables)
  int iW;

  max_unpooling3d_shape_check(
      self, grad_output_, indices_, output_size, stride, padding);

  // TODO (from THNN): check gradOutput shape
  /* get contiguous gradOutput */
  auto grad_output = grad_output_.contiguous();
  auto indices = indices_.contiguous();

  /* resize */
  grad_input.resize_as_(self);
  grad_input.zero_();
  if (self.ndimension() == 5) {
    nbatch = self.size(0);
    dimt++;
    dimw++;
    dimh++;
  }

  /* sizes */
  nslices = self.size(dimt - 1);
  iT = self.size(dimt);
  iH = self.size(dimh);
  iW = self.size(dimw);

  /* backprop */
  AT_DISPATCH_FLOATING_TYPES(
      self.scalar_type(), "max_unpooling3d_backward_out_cpu_frame", ([&] {
        int p;
        for (p = 0; p < nbatch; p++) {
          int inputOffset = p * nslices * iT * iH * iW;
          int outputOffset = p * nslices * oT * oH * oW;
          max_unpooling3d_backward_out_cpu_frame<scalar_t>(
              grad_input.data_ptr<scalar_t>() + inputOffset,
              grad_output.data_ptr<scalar_t>() + outputOffset,
              indices.data_ptr<int64_t>() + inputOffset,
              nslices,
              iT,
              iH,
              iW,
              oT,
              oH,
              oW);
        }
      }));
  return grad_input;
}

Tensor max_unpooling3d_backward_cpu(
    const Tensor& grad_output,
    const Tensor& self,
    const Tensor& indices,
    IntArrayRef output_size,
    IntArrayRef stride,
    IntArrayRef padding) {
  auto grad_input = at::empty_like(self, LEGACY_CONTIGUOUS_MEMORY_FORMAT);
  at::native::max_unpooling3d_backward_out_cpu(
      grad_output, self, indices, output_size, stride, padding, grad_input);
  return grad_input;
}
} // namespace native
} // namespace at<|MERGE_RESOLUTION|>--- conflicted
+++ resolved
@@ -495,13 +495,9 @@
     scalar_t* gradOutput_p_k = gradOutput_p + k * oT * oH * oW;
     int64_t* ind_p_k = ind_p + k * iT * iH * iW;
 
-<<<<<<< HEAD
-    int64_t t, i, j, index;
-=======
     // NOLINTNEXTLINE(cppcoreguidelines-init-variables)
     int64_t t, i, j, index;
     // NOLINTNEXTLINE(cppcoreguidelines-init-variables)
->>>>>>> 8be5b1ca
     int64_t maxp;
     for (t = 0; t < iT; t++) {
       for (i = 0; i < iH; i++) {
