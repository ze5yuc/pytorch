--- conflicted
+++ resolved
@@ -4001,10 +4001,6 @@
 - func: std.correction(Tensor self, int[1]? dim=None, *, int? correction=None, bool keepdim=False) -> Tensor
   device_check: NoCheck   # TensorIterator
   variants: function, method
-
-- func: std.correction(Tensor self, int[1]? dim, *, int? correction, bool keepdim=False) -> Tensor
-  device_check: NoCheck   # TensorIterator
-  variants: function, method
   dispatch:
     CPU, CUDA: std
 
@@ -4019,10 +4015,6 @@
 - func: std_mean.correction(Tensor self, int[1]? dim=None, *, int? correction=None, bool keepdim=False) -> (Tensor, Tensor)
   device_check: NoCheck   # TensorIterator
   variants: function
-
-- func: std_mean.correction(Tensor self, int[1]? dim, *, int? correction, bool keepdim=False) -> (Tensor, Tensor)
-  device_check: NoCheck   # TensorIterator
-  variants: function
   dispatch:
     CPU, CUDA: std_mean
 
@@ -4030,7 +4022,6 @@
   device_check: NoCheck   # TensorIterator
   variants: function
 
-<<<<<<< HEAD
 - func: std_mean.correction_names(Tensor self, Dimname[1] dim, *, int? correction=None, bool keepdim=False) -> (Tensor, Tensor)
   device_check: NoCheck   # TensorIterator
   variants: function
@@ -4039,16 +4030,6 @@
   device_check: NoCheck   # TensorIterator
 
 - func: std.correction_out(Tensor self, int[1]? dim=None, *, int? correction=None, bool keepdim=False, Tensor(a!) out) -> Tensor(a!)
-=======
-- func: std_mean.correction_names(Tensor self, Dimname[1] dim, *, int? correction, bool keepdim=False) -> (Tensor, Tensor)
-  device_check: NoCheck   # TensorIterator
-  variants: function
-
-- func: std.out(Tensor self, int[1] dim, bool unbiased=True, bool keepdim=False, *, Tensor(a!) out) -> Tensor(a!)
->>>>>>> 1fc3576d
-  device_check: NoCheck   # TensorIterator
-
-- func: std.correction_out(Tensor self, int[1]? dim, *, int? correction, bool keepdim=False, Tensor(a!) out) -> Tensor(a!)
   device_check: NoCheck   # TensorIterator
   dispatch:
     CPU, CUDA: std_out
@@ -4060,19 +4041,11 @@
 - func: std.names_out(Tensor self, Dimname[1] dim, bool unbiased, bool keepdim=False, *, Tensor(a!) out) -> Tensor(a!)
   device_check: NoCheck   # TensorIterator
 
-<<<<<<< HEAD
 - func: std.correction_names(Tensor self, Dimname[1] dim, *, int? correction=None, bool keepdim=False) -> Tensor
   device_check: NoCheck   # TensorIterator
   variants: function, method
 
 - func: std.correction_names_out(Tensor self, Dimname[1] dim, *, int? correction=None, bool keepdim=False, Tensor(a!) out) -> Tensor(a!)
-=======
-- func: std.correction_names(Tensor self, Dimname[1] dim, *, int? correction, bool keepdim=False) -> Tensor
-  device_check: NoCheck   # TensorIterator
-  variants: function, method
-
-- func: std.correction_names_out(Tensor self, Dimname[1] dim, *, int? correction, bool keepdim=False, Tensor(a!) out) -> Tensor(a!)
->>>>>>> 1fc3576d
   device_check: NoCheck   # TensorIterator
   variants: function
 
@@ -4365,10 +4338,6 @@
 - func: var.correction(Tensor self, int[1]? dim=None, *, int? correction=None, bool keepdim=False) -> Tensor
   device_check: NoCheck   # TensorIterator
   variants: function, method
-
-- func: var.correction(Tensor self, int[1]? dim, *, int? correction, bool keepdim=False) -> Tensor
-  device_check: NoCheck   # TensorIterator
-  variants: function, method
   dispatch:
     CPU, CUDA: var
 
@@ -4377,9 +4346,6 @@
 
 - func: var.correction_out(Tensor self, int[1]? dim=None, *, int? correction=None, bool keepdim=False, Tensor(a!) out) -> Tensor(a!)
   device_check: NoCheck   # TensorIterator
-
-- func: var.correction_out(Tensor self, int[1]? dim, *, int? correction, bool keepdim=False, Tensor(a!) out) -> Tensor(a!)
-  device_check: NoCheck   # TensorIterator
   dispatch:
     CPU, CUDA: var_out
 
@@ -4394,19 +4360,7 @@
   device_check: NoCheck   # TensorIterator
   variants: function, method
 
-<<<<<<< HEAD
 - func: var.correction_names_out(Tensor self, Dimname[1] dim, *, int? correction=None, bool keepdim=False, Tensor(a!) out) -> Tensor(a!)
-=======
-- func: var.correction_names(Tensor self, Dimname[1] dim, *, int? correction, bool keepdim=False) -> Tensor
-  device_check: NoCheck   # TensorIterator
-  variants: function, method
-
-- func: var.correction_names_out(Tensor self, Dimname[1] dim, *, int? correction, bool keepdim=False, Tensor(a!) out) -> Tensor(a!)
-  device_check: NoCheck   # TensorIterator
-  variants: function
-
-- func: var_mean(Tensor self, bool unbiased=True) -> (Tensor, Tensor)
->>>>>>> 1fc3576d
   device_check: NoCheck   # TensorIterator
   variants: function
 
@@ -4421,10 +4375,6 @@
 - func: var_mean.correction(Tensor self, int[1]? dim=None, *, int? correction=None, bool keepdim=False) -> (Tensor, Tensor)
   device_check: NoCheck   # TensorIterator
   variants: function
-
-- func: var_mean.correction(Tensor self, int[1]? dim, *, int? correction, bool keepdim=False) -> (Tensor, Tensor)
-  device_check: NoCheck   # TensorIterator
-  variants: function
   dispatch:
     CPU, CUDA: var_mean
 
@@ -4433,10 +4383,6 @@
   variants: function
 
 - func: var_mean.correction_names(Tensor self, Dimname[1] dim, *, int? correction=None, bool keepdim=False) -> (Tensor, Tensor)
-  device_check: NoCheck   # TensorIterator
-  variants: function
-
-- func: var_mean.correction_names(Tensor self, Dimname[1] dim, *, int? correction, bool keepdim=False) -> (Tensor, Tensor)
   device_check: NoCheck   # TensorIterator
   variants: function
 
