--- conflicted
+++ resolved
@@ -217,15 +217,6 @@
 template<class scalar_t>
 void lapackCholeskySolve(char uplo, int n, int nrhs, scalar_t *a, int lda, scalar_t *b, int ldb, int *info);
 
-<<<<<<< HEAD
-template<class scalar_t>
-void lapackCholesky(char uplo, int n, scalar_t *a, int lda, int *info);
-
-template<class scalar_t>
-void lapackGeqrf(int m, int n, scalar_t *a, int lda, scalar_t *tau, scalar_t *work, int lwork, int *info);
-
-=======
->>>>>>> 078fadaa
 template<class scalar_t, class value_t=scalar_t>
 void lapackSymeig(char jobz, char uplo, int n, scalar_t *a, int lda, value_t *w, scalar_t *work, int lwork, value_t *rwork, int *info);
 
@@ -233,133 +224,6 @@
 void lapackSvd(char jobz, int m, int n, scalar_t *a, int lda,
                value_t *s, scalar_t *u, int ldu, scalar_t *vt, int ldvt, scalar_t *work, int lwork, value_t *rwork, int *iwork, int *info);
 
-<<<<<<< HEAD
-template<class scalar_t>
-void lapackLuSolve(char trans, int n, int nrhs, scalar_t *a, int lda, int *ipiv, scalar_t *b, int ldb, int *info);
-
-template<class scalar_t>
-void lapackGels(char trans, int m, int n, int nrhs,
-    scalar_t *a, int lda, scalar_t *b, int ldb,
-    scalar_t *work, int lwork, int *info);
-
-template<class scalar_t, class value_t = scalar_t>
-void lapackGelsd(int m, int n, int nrhs,
-    scalar_t *a, int lda, scalar_t *b, int ldb,
-    value_t *s, value_t rcond, int *rank,
-    scalar_t* work, int lwork,
-    value_t *rwork, int* iwork, int *info);
-
-template<class scalar_t, class value_t = scalar_t>
-void lapackGelsy(int m, int n, int nrhs,
-    scalar_t *a, int lda, scalar_t *b, int ldb,
-    int *jpvt, value_t rcond, int *rank,
-    scalar_t *work, int lwork, value_t* rwork, int *info);
-
-template<class scalar_t, class value_t = scalar_t>
-void lapackGelss(int m, int n, int nrhs,
-    scalar_t *a, int lda, scalar_t *b, int ldb,
-    value_t *s, value_t rcond, int *rank,
-    scalar_t *work, int lwork,
-    value_t *rwork, int *info);
-
-enum class LapackLstsqDriverType : int64_t { Gels, Gelsd, Gelsy, Gelss};
-
-template<LapackLstsqDriverType, class scalar_t, class value_t = scalar_t>
-struct lapackLstsq_impl;
-
-template<class scalar_t, class value_t>
-struct lapackLstsq_impl<LapackLstsqDriverType::Gels, scalar_t, value_t> {
-  static void call(
-      char trans, int m, int n, int nrhs,
-      scalar_t *a, int lda, scalar_t *b, int ldb,
-      scalar_t *work, int lwork, int *info, // Gels flavor
-      int *jpvt, value_t rcond, int *rank, value_t* rwork, // Gelsy flavor
-      value_t *s, // Gelss flavor
-      int *iwork // Gelsd flavor
-      ) {
-    lapackGels<scalar_t>(
-        trans, m, n, nrhs,
-        a, lda, b, ldb,
-        work, lwork, info);
-  }
-};
-
-template<class scalar_t, class value_t>
-struct lapackLstsq_impl<LapackLstsqDriverType::Gelsy, scalar_t, value_t> {
-  static void call(
-      char trans, int m, int n, int nrhs,
-      scalar_t *a, int lda, scalar_t *b, int ldb,
-      scalar_t *work, int lwork, int *info, // Gels flavor
-      int *jpvt, value_t rcond, int *rank, value_t* rwork, // Gelsy flavor
-      value_t *s, // Gelss flavor
-      int *iwork // Gelsd flavor
-      ) {
-    lapackGelsy<scalar_t, value_t>(
-        m, n, nrhs,
-        a, lda, b, ldb,
-        jpvt, rcond, rank,
-        work, lwork, rwork, info);
-  }
-};
-
-template<class scalar_t, class value_t>
-struct lapackLstsq_impl<LapackLstsqDriverType::Gelsd, scalar_t, value_t> {
-  static void call(
-      char trans, int m, int n, int nrhs,
-      scalar_t *a, int lda, scalar_t *b, int ldb,
-      scalar_t *work, int lwork, int *info, // Gels flavor
-      int *jpvt, value_t rcond, int *rank, value_t* rwork, // Gelsy flavor
-      value_t *s, // Gelss flavor
-      int *iwork // Gelsd flavor
-      ) {
-    lapackGelsd<scalar_t, value_t>(
-        m, n, nrhs,
-        a, lda, b, ldb,
-        s, rcond, rank,
-        work, lwork,
-        rwork, iwork, info);
-  }
-};
-
-template<class scalar_t, class value_t>
-struct lapackLstsq_impl<LapackLstsqDriverType::Gelss, scalar_t, value_t> {
-  static void call(
-      char trans, int m, int n, int nrhs,
-      scalar_t *a, int lda, scalar_t *b, int ldb,
-      scalar_t *work, int lwork, int *info, // Gels flavor
-      int *jpvt, value_t rcond, int *rank, value_t* rwork, // Gelsy flavor
-      value_t *s, // Gelss flavor
-      int *iwork // Gelsd flavor
-      ) {
-    lapackGelss<scalar_t, value_t>(
-        m, n, nrhs,
-        a, lda, b, ldb,
-        s, rcond, rank,
-        work, lwork,
-        rwork, info);
-  }
-};
-
-template<LapackLstsqDriverType driver_type, class scalar_t, class value_t = scalar_t>
-void lapackLstsq(
-    char trans, int m, int n, int nrhs,
-    scalar_t *a, int lda, scalar_t *b, int ldb,
-    scalar_t *work, int lwork, int *info, // Gels flavor
-    int *jpvt, value_t rcond, int *rank, value_t* rwork, // Gelsy flavor
-    value_t *s, // Gelss flavor
-    int *iwork // Gelsd flavor
-    ) {
-  lapackLstsq_impl<driver_type, scalar_t, value_t>::call(
-      trans, m, n, nrhs,
-      a, lda, b, ldb,
-      work, lwork, info,
-      jpvt, rcond, rank, rwork,
-      s,
-      iwork);
-}
-
-=======
->>>>>>> 078fadaa
 template<> void lapackSolve<c10::complex<double>>(int n, int nrhs, c10::complex<double> *a, int lda, int *ipiv, c10::complex<double> *b, int ldb, int *info) {
   zgesv_(&n, &nrhs, reinterpret_cast<std::complex<double>*>(a), &lda, ipiv, reinterpret_cast<std::complex<double>*>(b), &ldb, info);
 }
@@ -1197,7 +1061,6 @@
   TORCH_INTERNAL_ASSERT(result.sizes().equals(input.sizes()));
   TORCH_INTERNAL_ASSERT(result.scalar_type() == input.scalar_type());
   TORCH_INTERNAL_ASSERT(result.device() == input.device());
-<<<<<<< HEAD
 
   // result tensor must be in batched column major order (Fortran contiguous)
   TORCH_INTERNAL_ASSERT(result.transpose(-2, -1).is_contiguous());
@@ -1205,15 +1068,6 @@
   // _linalg_inv_out_helper_ (apply_inverse) performs calculations in-place and result must be a copy of input
   result.copy_(input);
 
-=======
-
-  // result tensor must be in batched column major order (Fortran contiguous)
-  TORCH_INTERNAL_ASSERT(result.transpose(-2, -1).is_contiguous());
-
-  // _linalg_inv_out_helper_ (apply_inverse) performs calculations in-place and result must be a copy of input
-  result.copy_(input);
-
->>>>>>> 078fadaa
   // TODO: Replace this helper with DECLARE/DEFINE_DISPATCH
   result = at::_linalg_inv_out_helper_(result, infos_lu, infos_getri);
   return result;
@@ -1314,20 +1168,9 @@
 
 DEFINE_DISPATCH(cholesky_stub);
 
-<<<<<<< HEAD
-  int info;
-  for (const auto i : c10::irange(batch_size)) {
-    scalar_t* self_working_ptr = &self_data[i * self_matrix_stride];
-    lapackCholesky<scalar_t>(uplo, n, self_working_ptr, lda, &info);
-    infos[i] = info;
-    if (info != 0) {
-      return;
-    }
-=======
 Tensor cholesky(const Tensor &self, bool upper) {
   if (self.numel() == 0) {
     return at::empty_like(self, LEGACY_CONTIGUOUS_MEMORY_FORMAT);
->>>>>>> 078fadaa
   }
   squareCheckInputs(self);
 
@@ -1342,18 +1185,7 @@
   if (self.dim() > 2) {
     batchCheckErrors(info, "cholesky");
   } else {
-<<<<<<< HEAD
-    singleCheckErrors(infos[0], "cholesky_cpu");
-  }
-  return self_working_copy;
-}
-
-Tensor cholesky(const Tensor &self, bool upper) {
-  if (self.numel() == 0) {
-    return at::empty_like(self, LEGACY_CONTIGUOUS_MEMORY_FORMAT);
-=======
     singleCheckErrors(info.item<int64_t>(), "cholesky");
->>>>>>> 078fadaa
   }
 
   if (upper) {
@@ -1476,21 +1308,6 @@
 }
 
 Tensor linalg_cholesky(const Tensor &self) {
-<<<<<<< HEAD
-  if (self.numel() == 0) {
-    return at::empty_like(self, LEGACY_CONTIGUOUS_MEMORY_FORMAT);
-  }
-  squareCheckInputs(self);
-  return at::_cholesky_helper(self, /*upper=*/false).tril_();
-}
-
-Tensor& linalg_cholesky_out(const Tensor &self, Tensor &result) {
-  checkSameDevice("linalg_cholesky", result, self);
-  checkLinalgCompatibleDtype("linalg_cholesky", result, self);
-  Tensor result_tmp = at::linalg_cholesky(self);
-  at::native::resize_output(result, result_tmp.sizes());
-  result.copy_(result_tmp);
-=======
   Tensor result, info;
   std::tie(result, info) = at::linalg_cholesky_ex(self, /*check_errors=*/false);
 
@@ -1522,13 +1339,12 @@
     singleCheckErrors(info.item<int64_t>(), "torch.linalg.cholesky");
   }
 
->>>>>>> 078fadaa
   return result;
 }
 
 // ~~~~~~~~~~~~~~~~~~~~~~~~~~~~~~~~~ cholesky_inverse ~~~~~~~~~~~~~~~~~~~~~~~~~~~~~~~~~~~~
-<<<<<<< HEAD
-
+
+// NOLINTNEXTLINE(cppcoreguidelines-avoid-non-const-global-variables)
 DEFINE_DISPATCH(cholesky_inverse_stub);
 
 Tensor& cholesky_inverse_out_info(Tensor& result, Tensor& infos, const Tensor& input, bool upper) {
@@ -1609,98 +1425,6 @@
 }
 
 // ~~~~~~~~~~~~~~~~~~~~~~~~~~~~~~~~~~~~ lu ~~~~~~~~~~~~~~~~~~~~~~~~~~~~~~~~~~~~~~~
-=======
->>>>>>> 078fadaa
-
-// NOLINTNEXTLINE(cppcoreguidelines-avoid-non-const-global-variables)
-DEFINE_DISPATCH(cholesky_inverse_stub);
-
-<<<<<<< HEAD
-  for (const auto i : c10::irange(batch_size)) {
-    scalar_t* self_working_ptr = &self_data[i * self_matrix_stride];
-    int* pivots_working_ptr = &pivots_data[i * pivots_matrix_stride];
-    int* infos_working_ptr = &infos_data[i];
-    lapackLu<scalar_t>(m, n, self_working_ptr, m, pivots_working_ptr, infos_working_ptr);
-=======
-Tensor& cholesky_inverse_out_info(Tensor& result, Tensor& infos, const Tensor& input, bool upper) {
-  TORCH_INTERNAL_ASSERT(input.dim() >= 2);
-  TORCH_INTERNAL_ASSERT(input.size(-1) == input.size(-2));
-
-  TORCH_INTERNAL_ASSERT(result.scalar_type() == input.scalar_type());
-  TORCH_INTERNAL_ASSERT(result.device() == input.device());
-
-  TORCH_INTERNAL_ASSERT(infos.scalar_type() == at::kInt);
-  TORCH_INTERNAL_ASSERT(infos.device() == at::kCPU);
-  TORCH_INTERNAL_ASSERT(infos.numel() == std::max<int64_t>(1, batchCount(input)));
-
-  // if result has no elements we can modify it
-  if (result.numel() == 0) {
-    at::native::resize_as_(result, input.transpose(-2, -1), MemoryFormat::Contiguous);
-    result.transpose_(-2, -1);
->>>>>>> 078fadaa
-  }
-
-  // result tensor must be in batched column major order (Fortran contiguous)
-  TORCH_INTERNAL_ASSERT(result.transpose(-2, -1).is_contiguous());
-  TORCH_INTERNAL_ASSERT(result.sizes().equals(input.sizes()));
-
-  // cholesky_inverse_stub (apply_cholesky_inverse) performs calculations in-place and result must be a copy of input
-  result.copy_(input);
-
-  // infos must be contiguous
-  TORCH_INTERNAL_ASSERT(infos.is_contiguous());
-  infos.fill_(0);
-
-  result = cholesky_inverse_stub(result.device().type(), result, infos, upper);
-  return result;
-}
-
-Tensor& cholesky_inverse_out(const Tensor &input, bool upper, Tensor &result) {
-  squareCheckInputs(input);
-  checkSameDevice("cholesky_inverse", result, input);
-  checkLinalgCompatibleDtype("cholesky_inverse", result, input);
-
-  // MAGMA requires 'infos' to reside in CPU memory, therefore we create 'infos' only on CPU for now.
-  auto infos = at::zeros({std::max<int64_t>(1, batchCount(input))}, input.options().dtype(kInt).device(kCPU));
-
-  bool result_input_same_type = (result.scalar_type() == input.scalar_type());
-  bool result_equal_expected_shape = result.sizes().equals(input.sizes());
-  bool is_batched_column_major = false;
-  if (result.dim() >= 2) {
-    is_batched_column_major = result.transpose(-2, -1).is_contiguous();
-  }
-
-  // if result is not empty and not in batched column major format
-  bool copy_needed = (result.numel() != 0 && !is_batched_column_major);
-  copy_needed |= !result_input_same_type;  // or result does not have the same dtype as input
-  copy_needed |= (result.numel() != 0 && !result_equal_expected_shape); // or result does not have the expected shape
-  // we have to allocate a temporary tensor
-  if (copy_needed) {
-    Tensor result_tmp = at::empty({0}, input.options());
-    result_tmp = cholesky_inverse_out_info(result_tmp, infos, input, upper);
-    at::native::resize_output(result, result_tmp.sizes());
-    result.copy_(result_tmp);
-  } else {
-    // use result's memory directly
-    result = cholesky_inverse_out_info(result, infos, input, upper);
-  }
-
-  // Now check LAPACK/MAGMA error codes
-  if (result.dim() > 2) {
-    batchCheckErrors(infos, "cholesky_inverse");
-  } else {
-    singleCheckErrors(infos.item().toInt(), "cholesky_inverse");
-  }
-  return result;
-}
-
-Tensor cholesky_inverse(const Tensor &input, bool upper) {
-  Tensor result = at::empty({0}, input.options());
-  result = at::cholesky_inverse_out(result, input, upper);
-  return result;
-}
-
-// ~~~~~~~~~~~~~~~~~~~~~~~~~~~~~~~~~~~~ lu ~~~~~~~~~~~~~~~~~~~~~~~~~~~~~~~~~~~~~~~
 
 DEFINE_DISPATCH(lu_stub);
 
@@ -1734,10 +1458,7 @@
 
 // ~~~~~~~~~~~~~~~~~~~~~~~~~~~~~~ triangular_solve ~~~~~~~~~~~~~~~~~~~~~~~~~~~~~~~
 
-<<<<<<< HEAD
-=======
 // NOLINTNEXTLINE(cppcoreguidelines-avoid-non-const-global-variables)
->>>>>>> 078fadaa
 DEFINE_DISPATCH(triangular_solve_stub);
 
 /*
@@ -1847,42 +1568,6 @@
 
 // ~~~~~~~~~~~~~~~~~~~~~~~~~~~~~~~~~~~~ qr ~~~~~~~~~~~~~~~~~~~~~~~~~~~~~~~~~~~~~~~
 
-<<<<<<< HEAD
-template <typename scalar_t>
-static void apply_geqrf(Tensor& self, Tensor& tau, int64_t m, int64_t n) {
-#ifndef USE_LAPACK
-  AT_ERROR("qr: LAPACK library not found in compilation");
-#else
-  using value_t = typename c10::scalar_value_type<scalar_t>::type;
-  auto self_data = self.data_ptr<scalar_t>();
-  auto tau_data = tau.data_ptr<scalar_t>();
-  auto self_matrix_stride = matrixStride(self);
-  auto tau_stride = tau.size(-1);
-  auto batch_size = batchCount(self);
-
-  int info;
-  // Run once, first to get the optimum work size.
-  // Since we deal with batches of matrices with the same dimensions, doing this outside
-  // the loop saves (batch_size - 1) workspace queries which would provide the same result
-  // and (batch_size - 1) calls to allocate and deallocate workspace using at::empty()
-  int lwork = -1;
-  scalar_t wkopt;
-  lapackGeqrf<scalar_t>(m, n, self_data, m, tau_data, &wkopt, lwork, &info);
-  TORCH_INTERNAL_ASSERT_DEBUG_ONLY(info == 0);
-  lwork = std::max<int>(1, real_impl<scalar_t, value_t>(wkopt));
-  Tensor work = at::empty({lwork}, self.options());
-
-  for (const auto i : c10::irange(batch_size)) {
-    scalar_t* self_working_ptr = &self_data[i * self_matrix_stride];
-    scalar_t* tau_working_ptr = &tau_data[i * tau_stride];
-
-    // now compute the actual R and TAU
-    lapackGeqrf<scalar_t>(m, n, self_working_ptr, m, tau_working_ptr, work.data_ptr<scalar_t>(), lwork, &info);
-
-    // info from lapackGeqrf only reports if the i-th parameter is wrong
-    // so we don't need to check it all the time
-    TORCH_INTERNAL_ASSERT_DEBUG_ONLY(info == 0);
-=======
 // NOLINTNEXTLINE(cppcoreguidelines-avoid-non-const-global-variables)
 DEFINE_DISPATCH(geqrf_stub);
 
@@ -1939,7 +1624,6 @@
   bool is_batched_column_major = false;
   if (QR.dim() >= 2) {
     is_batched_column_major = QR.transpose(-2, -1).is_contiguous();
->>>>>>> 078fadaa
   }
 
   // if 'QR' is not empty and not in batched column major format
@@ -1970,19 +1654,12 @@
   return std::tuple<Tensor&, Tensor&>(QR, tau);
 }
 
-<<<<<<< HEAD
-std::tuple<Tensor, Tensor> _linalg_qr_helper_cpu(const Tensor& self, std::string mode) {
-  bool compute_q, reduced;
-  std::tie(compute_q, reduced) = _parse_qr_mode(mode);
-  int64_t m = self.size(-2), n = self.size(-1);
-=======
 std::tuple<Tensor, Tensor> geqrf(const Tensor& input) {
   Tensor QR = at::empty({0}, input.options());
   Tensor tau = at::empty({0}, input.options());
   std::tie(QR, tau) = at::geqrf_outf(input, QR, tau);
   return std::make_tuple(QR, tau);
 }
->>>>>>> 078fadaa
 
 /*
   Computes the QR decomposition using GEQRF and ORGQR operations.
@@ -2053,11 +1730,6 @@
   QR.copy_(input);
   geqrf_stub(input.device().type(), QR, tau);
 
-<<<<<<< HEAD
-  AT_DISPATCH_FLOATING_AND_COMPLEX_TYPES(self.scalar_type(), "qr_cpu", [&]{
-    apply_geqrf<scalar_t>(q_working_copy, tau_working_copy, m, n);
-  });
-=======
   // this is for mode='r'
   if (!compute_q) {
     // if m > n we used a temporary tensor to store the result of geqrf
@@ -2067,7 +1739,6 @@
     R.triu_();
     return;
   }
->>>>>>> 078fadaa
 
   // if Q tensor was used for geqrf copy the result for R from QR
   if (m > n && reduced_mode) {
@@ -2077,12 +1748,6 @@
   }
   R.triu_();
 
-<<<<<<< HEAD
-  // Next perform ORGQR for Q using the results (both raw R and TAU) from GEQRF
-  orgqr_stub(q_working_copy.device().type(), q_working_copy, tau_working_copy, n_columns_q);
-
-  return std::make_tuple(q_working_copy.narrow(-1, 0, n_columns_q), R);
-=======
   // Next perform ORGQR for Q using the result from GEQRF
   orgqr_stub(input.device().type(), const_cast<Tensor&>(Q), tau);
 }
@@ -2116,7 +1781,6 @@
   linalg_qr_out_helper(input, Q, R, compute_q, reduced_mode);
 
   return std::make_tuple(Q, R);
->>>>>>> 078fadaa
 }
 
 std::tuple<Tensor,Tensor> linalg_qr(const Tensor& self, std::string mode) {
@@ -2153,10 +1817,7 @@
 
 // ~~~~~~~~~~~~~~~~~~~~~~~~~~~~~~~~~~ orgqr ~~~~~~~~~~~~~~~~~~~~~~~~~~~~~~~~~~~~~~
 
-<<<<<<< HEAD
-=======
 // NOLINTNEXTLINE(cppcoreguidelines-avoid-non-const-global-variables)
->>>>>>> 078fadaa
 DEFINE_DISPATCH(orgqr_stub);
 
 /*
@@ -2201,12 +1862,7 @@
   // orgqr_stub (apply_orgqr) performs calculations in-place and result must be a copy of input
   result.copy_(input);
 
-<<<<<<< HEAD
-  auto n = input.size(-1);
-  result = orgqr_stub(result.device().type(), result, tau_, n);
-=======
   result = orgqr_stub(result.device().type(), result, tau_);
->>>>>>> 078fadaa
   return result;
 }
 
@@ -2263,13 +1919,6 @@
   bool is_batched_column_major = false;
   if (result.dim() >= 2) {
     is_batched_column_major = result.transpose(-2, -1).is_contiguous();
-<<<<<<< HEAD
-  }
-
-  // if result is not empty and not in batched column major format
-  bool copy_needed = (result.numel() != 0 && !is_batched_column_major);
-  copy_needed |= !result_input_same_type;  // or result does not have the same dtype as input
-=======
   }
 
   // if result is not empty and not in batched column major format
@@ -2428,50 +2077,21 @@
 
   // if result is not empty and not in batched column major format
   bool copy_needed = (result.numel() != 0 && !is_batched_column_major);
->>>>>>> 078fadaa
   copy_needed |= (result.numel() != 0 && !result_equal_expected_shape); // or result does not have the expected shape
   // we have to allocate a temporary tensor
   if (copy_needed) {
     Tensor result_tmp = at::empty({0}, input.options());
-<<<<<<< HEAD
-    result_tmp = householder_product_out_helper(input, tau, result_tmp);
-=======
     ormqr_out_helper(input, tau, other, result_tmp, left, transpose);
->>>>>>> 078fadaa
     at::native::resize_output(result, result_tmp.sizes());
     result.copy_(result_tmp);
   } else {
     // use result's storage directly
-<<<<<<< HEAD
-    result = householder_product_out_helper(input, tau, result);
-=======
     ormqr_out_helper(input, tau, other, result, left, transpose);
->>>>>>> 078fadaa
   }
 
   return result;
 }
 
-<<<<<<< HEAD
-Tensor linalg_householder_product(const Tensor& input, const Tensor& tau) {
-  Tensor result = at::empty({0}, input.options());
-  result = at::linalg_householder_product_outf(input, tau, result);
-  return result;
-}
-
-// torch.orgqr is an alias of torch.linalg.householder_product
-// torch.linalg.householder_product is the preferred new function
-Tensor& orgqr_out(const Tensor& input, const Tensor& tau, Tensor& result) {
-  return at::linalg_householder_product_outf(input, tau, result);
-}
-
-Tensor orgqr(const Tensor& input, const Tensor& tau) {
-  return at::linalg_householder_product(input, tau);
-}
-
-// ~~~~~~~~~~~~~~~~~~~~~~~~~~~~~~~~~~ linalg_eigh ~~~~~~~~~~~~~~~~~~~~~~~~~~~~~~~~
-
-=======
 Tensor ormqr(const Tensor& input, const Tensor& tau, const Tensor& other, bool left, bool transpose) {
   Tensor result = at::empty({0}, input.options());
   result = at::native::ormqr_out(input, tau, other, left, transpose, result);
@@ -2481,7 +2101,6 @@
 // ~~~~~~~~~~~~~~~~~~~~~~~~~~~~~~~~~~ linalg_eigh ~~~~~~~~~~~~~~~~~~~~~~~~~~~~~~~~
 
 // NOLINTNEXTLINE(cppcoreguidelines-avoid-non-const-global-variables)
->>>>>>> 078fadaa
 DEFINE_DISPATCH(linalg_eigh_stub);
 
 /*
@@ -2513,10 +2132,7 @@
   TORCH_INTERNAL_ASSERT_DEBUG_ONLY(input.device() == values.device());
 
   // eigenvalues are always real-valued
-<<<<<<< HEAD
-=======
   // NOLINTNEXTLINE(clang-analyzer-deadcode.DeadStores)
->>>>>>> 078fadaa
   ScalarType real_dtype = toValueType(input.scalar_type());
   TORCH_INTERNAL_ASSERT_DEBUG_ONLY(values.scalar_type() == real_dtype);
   TORCH_INTERNAL_ASSERT_DEBUG_ONLY(input.scalar_type() == vectors.scalar_type());
@@ -2554,10 +2170,7 @@
   // linalg_eigh_stub performs calculations in-place and 'vectors' must be a copy of 'input'
   vectors.copy_(input);
 
-<<<<<<< HEAD
-=======
   // NOLINTNEXTLINE(cppcoreguidelines-narrowing-conversions,bugprone-narrowing-conversions)
->>>>>>> 078fadaa
   char uplo = std::toupper(uplo_str[0]);
   bool upper = (uplo == 'U');
 
@@ -2608,8 +2221,6 @@
 }
 
 Tensor linalg_eigvalsh(const Tensor& input, std::string uplo) {
-<<<<<<< HEAD
-=======
   // if input requires grad we must compute the eigenvectors to make this function differentiable
   // the eigenvectors are not exposed to the user
   if (at::GradMode::is_enabled() && input.requires_grad()) {
@@ -2618,7 +2229,6 @@
     return values;
   }
 
->>>>>>> 078fadaa
   squareCheckInputs(input);
   checkUplo(uplo);
   ScalarType real_dtype = toValueType(input.scalar_type());
@@ -2817,10 +2427,7 @@
   return complex_vectors;
 }
 
-<<<<<<< HEAD
-=======
 // NOLINTNEXTLINE(cppcoreguidelines-avoid-non-const-global-variables)
->>>>>>> 078fadaa
 DEFINE_DISPATCH(linalg_eig_stub);
 
 std::tuple<Tensor&, Tensor&> linalg_eig_out_info(const Tensor& input, Tensor& values, Tensor& vectors, Tensor& infos, bool compute_eigenvectors) {
@@ -3285,11 +2892,7 @@
     1. the 2nd parameter is bool some=True, which if effectively the opposite
        of full_matrices=True
 
-<<<<<<< HEAD
-    2. svd returns V, while linalg.svd returns VT = V^T (for real inputs) or VT = V^H (for complex inputs).
-=======
     2. svd returns V, while linalg.svd returns Vh = V^T (for real inputs) or Vh = V^H (for complex inputs).
->>>>>>> 078fadaa
        To accommodate the difference, we transpose() and conj() V upon return
 */
 
@@ -3299,23 +2902,11 @@
 
     bool some = !full_matrices;
     Tensor U, S, V;
-<<<<<<< HEAD
-    std::tie(U, S, V) = at::_svd_helper(self, some, compute_uv);
-    if (compute_uv) {
-        Tensor VT = V.conj().transpose(-2, -1);
-        return std::make_tuple(U, S, VT);
-    } else {
-        Tensor empty_U = at::empty({0}, self.options());
-        Tensor empty_VT = at::empty({0}, self.options());
-        return std::make_tuple(empty_U, S, empty_VT);
-    }
-=======
     std::tie(U, S, V) = at::_svd_helper(self, some, /*compute_uv=*/true);
 
     Tensor Vh = V.conj().transpose(-2, -1);
     return std::make_tuple(U, S, Vh);
 
->>>>>>> 078fadaa
 }
 
 static void svd_resize_and_copy(const char *name, const Tensor& src, Tensor &dst) {
@@ -3324,19 +2915,6 @@
   dst.copy_(src);
 }
 
-<<<<<<< HEAD
-std::tuple<Tensor&, Tensor&, Tensor&> linalg_svd_out(const Tensor& self, bool full_matrices, bool compute_uv, Tensor& U, Tensor& S, Tensor& VT) {
-  checkSameDevice("svd", U, self, "U");
-  checkSameDevice("svd", S, self, "S");
-  checkSameDevice("svd", VT, self, "VT");
-  checkLinalgCompatibleDtype("linalg_svd", U, self, "U");
-  checkLinalgCompatibleDtype("linalg_svd", VT, self, "VT");
-  // singular values are always real-valued here
-  ScalarType real_dtype = toValueType(self.scalar_type());
-  checkLinalgCompatibleDtype("linalg_svd", S.scalar_type(), real_dtype, "S");
-  Tensor U_tmp, S_tmp, VT_tmp;
-  std::tie(U_tmp, S_tmp, VT_tmp) = at::linalg_svd(self, full_matrices, compute_uv);
-=======
 std::tuple<Tensor&, Tensor&, Tensor&> linalg_svd_out(const Tensor& self, bool full_matrices, Tensor& U, Tensor& S, Tensor& Vh) {
   checkSameDevice("svd", U, self, "U");
   checkSameDevice("svd", S, self, "S");
@@ -3348,292 +2926,51 @@
   checkLinalgCompatibleDtype("linalg_svd", S.scalar_type(), real_dtype, "S");
   Tensor U_tmp, S_tmp, Vh_tmp;
   std::tie(U_tmp, S_tmp, Vh_tmp) = at::native::linalg_svd(self, full_matrices);
->>>>>>> 078fadaa
   svd_resize_and_copy("U", U_tmp, U);
   svd_resize_and_copy("S", S_tmp, S);
   svd_resize_and_copy("V", Vh_tmp, Vh);
   return std::tuple<Tensor&, Tensor&, Tensor&>(U, S, Vh);
 }
 
-<<<<<<< HEAD
+Tensor linalg_svdvals(const Tensor& input) {
+  TORCH_CHECK(
+      input.dim() >= 2,
+      "torch.linalg.svdvals: input should have at least 2 dimensions, but has ",
+      input.dim(),
+      " dimensions instead");
+
+  Tensor singular_values;
+
+  // if input requires grad we must compute the singular vectors to make this function differentiable
+  // the singular vectors are not exposed to the user
+  const bool input_requires_grad = (at::GradMode::is_enabled() && input.requires_grad());
+  std::tie(std::ignore, singular_values, std::ignore) =
+      at::_svd_helper(input, /*some=*/input_requires_grad, /*compute_uv=*/input_requires_grad);
+  return singular_values;
+}
+
+Tensor& linalg_svdvals_out(const Tensor& input, Tensor& result) {
+  checkSameDevice("torch.linalg.svdvals", result, input);
+
+  // singular values are always real-valued
+  ScalarType real_dtype = toValueType(input.scalar_type());
+  checkLinalgCompatibleDtype(
+      "torch.linalg.svdvals", result.scalar_type(), real_dtype);
+
+  Tensor singular_values_tmp;
+  std::tie(std::ignore, singular_values_tmp, std::ignore) =
+      // NOLINTNEXTLINE(bugprone-argument-comment)
+      at::_svd_helper(input, /*full_matrices=*/false, /*compute_uv=*/false);
+
+  at::native::resize_output(result, singular_values_tmp.sizes());
+  result.copy_(singular_values_tmp);
+
+  return result;
+}
+
 // ~~~~~~~~~~~~~~~~~~~~~~~~~~~~~~~~~~~ lstsq ~~~~~~~~~~~~~~~~~~~~~~~~~~~~~~~~~~~~~
 
-#ifdef USE_LAPACK
-template <class scalar_t, class value_t, class func_t>
-struct LapackLstsqHelper {
-  using self_type = LapackLstsqHelper;
-
-  // we use `driver_type` to decide how to initialize
-  // relevant to specific drivers parameters
-  LapackLstsqDriverType driver_type;
-  func_t driver;
-
-  bool is_complex;
-  at::ScalarType scalar_type;
-  IntArrayRef batch_shape;
-  // the strides below store the offsets to different lstsq problems in a batch
-  int64_t a_stride;
-  int64_t b_stride;
-  int64_t s_stride;
-
-  // variables below correspond to LAPACK inputs.
-  // for more information check the LAPACK documentation on
-  // `?gels`, `?gelsy`, `?gelsd`, `?gelss`
-  char trans;
-  int m;
-  int n;
-  int nrhs;
-  scalar_t* a_working_ptr = nullptr;
-  int lda;
-  scalar_t* b_working_ptr = nullptr;
-  int ldb;
-  Tensor work;
-  scalar_t work_opt; // used to decide the opt `work` size with lwork=-1
-  scalar_t* work_ptr = &work_opt;
-  int lwork = -1; // default value to decide the opt size for workspace arrays
-  int* infos_data = nullptr;
-  int* infos_working_ptr = nullptr;
-  Tensor jpvt;
-  int* jpvt_ptr = nullptr;
-  value_t rcond;
-  int rank_opt;
-  int64_t* rank_data = nullptr;
-  int64_t* rank_working_ptr = nullptr;
-  Tensor rwork;
-  value_t rwork_opt; // used to decide the opt `rwork` size with lwork=-1
-  value_t* rwork_ptr = &rwork_opt;
-  value_t* s_data = nullptr;
-  value_t* s_working_ptr = nullptr;
-  Tensor iwork;
-  int iwork_opt; // used to decide the opt `iwork` size with lwork=-1
-  int* iwork_ptr = &iwork_opt;
-
-  LapackLstsqHelper(LapackLstsqDriverType driver_type, func_t driver)
-    : driver_type{driver_type}, driver{driver}
-  {}
-
-  self_type& set_trans(char trans) { this->trans = trans; return *this; }
-  self_type& set_m(int m) { this->m = m; return *this; }
-  self_type& set_n(int n) { this->n = n; return *this; }
-  self_type& set_nrhs(int nrhs) { this->nrhs = nrhs; return *this; }
-  self_type& set_a(const Tensor& a) {
-    this->a_working_ptr = a.data_ptr<scalar_t>();
-    this->scalar_type = a.scalar_type();
-    this->is_complex = a.is_complex();
-    // `a` is persistent, should be safe to store its properties in references.
-    this->batch_shape = IntArrayRef(a.sizes().data(), a.dim() - 2);
-    this->a_stride = matrixStride(a);
-    return *this;
-  }
-  self_type& set_lda(int lda) { this->lda = lda; return *this; }
-  self_type& set_b(const Tensor& b) {
-    this->b_working_ptr = b.data_ptr<scalar_t>();
-    this->b_stride = matrixStride(b);
-    return *this;
-  }
-  self_type& set_ldb(int ldb) { this->ldb = ldb; return *this; }
-  self_type& set_work() {
-    lwork = std::max<int>(1, real_impl<scalar_t, value_t>(work_opt));
-    work = at::empty({lwork}, scalar_type);
-    work_ptr = work.data_ptr<scalar_t>();
-    return *this;
-  }
-  self_type& set_jpvt() {
-    // handle `jpvt` workspace array (relevant for `?gelsy` which uses
-    // a QR factorization with column pivoting).
-    if (LapackLstsqDriverType::Gelsy == driver_type) {
-      jpvt = at::empty({std::max<int64_t>(1, n)}, at::kInt);
-      jpvt_ptr = jpvt.data_ptr<int>();
-    }
-    return *this;
-  }
-  self_type& set_rcond(double cond) { this->rcond = static_cast<value_t>(cond); return *this; }
-  self_type& set_rank(Tensor& rank) {
-    // only `?gels` is not rank-revealing
-    if (LapackLstsqDriverType::Gels != driver_type) {
-      TORCH_INTERNAL_ASSERT(rank.sizes().equals(batch_shape));
-      rank_data = rank.data_ptr<int64_t>();
-      rank_working_ptr = rank_data;
-    }
-    return *this;
-  }
-  self_type& set_rwork() {
-    // `rwork` only makes sense for complex flavors and
-    // `?gelsy`, `?gelsd` and `?gelss` drivers
-    if (!this->is_complex || LapackLstsqDriverType::Gels == driver_type) {
-      return *this;
-    }
-
-    int64_t rwork_len;
-    switch (this->driver_type) {
-      case LapackLstsqDriverType::Gelsy:
-        rwork_len = std::max<int64_t>(1, 2 * n);
-        break;
-      case LapackLstsqDriverType::Gelss:
-        rwork_len = std::max<int64_t>(1, 5 * std::min(m, n));
-        break;
-      // case LapackLstsqDriverType::Gelsd:
-      default:
-        rwork_len = std::max<int64_t>(1, rwork_opt);
-    }
-    rwork = at::empty({rwork_len}, c10::toValueType(scalar_type));
-    rwork_ptr = rwork.data_ptr<value_t>();
-    return *this;
-  }
-  self_type& set_s(Tensor& singular_values) {
-    // `?gelsd` and `?gelss` are SVD-based
-    // so we can extract singular values from them.
-    if (LapackLstsqDriverType::Gelsd == driver_type
-      || LapackLstsqDriverType::Gelss == driver_type) {
-      auto s_shape = batch_shape.vec();
-      s_shape.push_back(std::min(m, n));
-      TORCH_INTERNAL_ASSERT(singular_values.sizes().equals(s_shape));
-      s_data = singular_values.data_ptr<value_t>();
-      s_working_ptr = s_data;
-      s_stride = singular_values.size(-1);
-    }
-    return *this;
-  }
-  self_type& set_iwork() {
-    // handle `iwork` workspace array (relevant only for `?gelsd`)
-    if (LapackLstsqDriverType::Gelsd == driver_type) {
-      iwork = at::empty({std::max<int>(1, iwork_opt)}, at::kInt);
-      iwork_ptr = iwork.data_ptr<int>();
-    }
-    return *this;
-  }
-  self_type& set_infos(Tensor& infos) {
-    infos_data = infos.data_ptr<int>();
-    infos_working_ptr = infos_data;
-    return *this;
-  }
-
-  self_type& call_driver() {
-    driver(trans, m, n, nrhs,
-      a_working_ptr, lda,
-      b_working_ptr, ldb,
-      work_ptr, lwork,
-      infos_working_ptr,
-      jpvt_ptr,
-      rcond,
-      &rank_opt,
-      rwork_ptr,
-      s_working_ptr,
-      iwork_ptr);
-    // we want the output `rank` Tensor to be of type int64_t,
-    // however LAPACK accepts int. That is why we use an integer
-    // variable that then gets promoted and written into `rank`.
-    // We use this approach over a tensor cast for better performance.
-    if (rank_working_ptr) {
-      *rank_working_ptr = static_cast<int64_t>(rank_opt);
-    }
-    return *this;
-  }
-
-  self_type& next() {
-    // advance to the next problem in a batch.
-    // Should only be used if a.shape[:-2] == b.shape[:-2]
-    a_working_ptr += a_stride;
-    b_working_ptr += b_stride;
-    rank_working_ptr = rank_working_ptr ? rank_working_ptr + 1 : nullptr;
-    s_working_ptr = s_working_ptr ? s_working_ptr + s_stride : nullptr;
-    return *this;
-  }
-
-  self_type& next(scalar_t* a_working_ptr, scalar_t* b_working_ptr,
-    int64_t a_linear_batch_idx) {
-    // advance to the next problem in a batch.
-    // Designed to be used with the `batch_iterator_with_broadcasting` method.
-    this->a_working_ptr = a_working_ptr;
-    this->b_working_ptr = b_working_ptr;
-    rank_working_ptr = rank_working_ptr ? &rank_data[a_linear_batch_idx] : nullptr;
-    s_working_ptr = s_working_ptr ? &s_data[a_linear_batch_idx * s_stride] : nullptr;
-    infos_working_ptr = &infos_data[a_linear_batch_idx];
-    return *this;
-  }
-};
-
-// we use `enum class LapackLstsqDriverType` as keys in an unordered_map.
-// Clang5 and Gcc5 do not support std::hash for enum classes, hence
-// we provide our own hash function.
-struct LapackLstsqDriverTypeHash {
-  std::size_t operator()(const LapackLstsqDriverType& driver_type) const {
-    return static_cast<std::size_t>(driver_type);
-  }
-};
-#endif
-
-Tensor& _lstsq_helper_cpu(
-    Tensor& b, Tensor& rank, Tensor& singular_values, Tensor& infos, const Tensor& a, double cond, std::string driver_name) {
-#ifndef USE_LAPACK
-  TORCH_CHECK(false, "torch.linalg.lstsq: LAPACK library not found in compilation");
-#else
-
-  static auto driver_string_to_type = std::unordered_map<std::string, LapackLstsqDriverType>({
-    {"gels", LapackLstsqDriverType::Gels},
-    {"gelsy", LapackLstsqDriverType::Gelsy},
-    {"gelsd", LapackLstsqDriverType::Gelsd},
-    {"gelss", LapackLstsqDriverType::Gelss}
-  });
-  auto driver_type = driver_string_to_type[driver_name];
-
-  AT_DISPATCH_FLOATING_AND_COMPLEX_TYPES(a.scalar_type(), "torch.linalg.lstsq_cpu", [&] {
-    using value_t = typename c10::scalar_value_type<scalar_t>::type;
-
-    auto driver = lapackLstsq<LapackLstsqDriverType::Gelsd, scalar_t, value_t>;
-    static auto driver_type_to_func
-      = std::unordered_map<LapackLstsqDriverType, decltype(driver), LapackLstsqDriverTypeHash>({
-      {LapackLstsqDriverType::Gels, lapackLstsq<LapackLstsqDriverType::Gels, scalar_t, value_t>},
-      {LapackLstsqDriverType::Gelsy, lapackLstsq<LapackLstsqDriverType::Gelsy, scalar_t, value_t>},
-      {LapackLstsqDriverType::Gelsd, lapackLstsq<LapackLstsqDriverType::Gelsd, scalar_t, value_t>},
-      {LapackLstsqDriverType::Gelss, lapackLstsq<LapackLstsqDriverType::Gelss, scalar_t, value_t>}
-    });
-    driver = driver_type_to_func[driver_type];
-
-    auto m = a.size(-2);
-    auto n = a.size(-1);
-    auto nrhs = b.size(-1);
-    auto driver_helper = LapackLstsqHelper<scalar_t, value_t, decltype(driver)>(driver_type, driver)
-      .set_trans('N')
-      .set_m(m)
-      .set_n(n)
-      .set_nrhs(nrhs)
-      .set_a(a)
-      .set_lda(std::max<int64_t>(1, m))
-      .set_b(b)
-      .set_ldb(std::max<int64_t>(1, std::max(m, n)))
-      .set_jpvt()
-      .set_rcond(cond)
-      .set_rank(rank)
-      .set_s(singular_values)
-      .set_infos(infos)
-      .call_driver() // initial call to deduce optimal sizes for workspace arrays
-      .set_work()
-      .set_rwork()
-      .set_iwork();
-
-    // If batch dims for `a` and `b` are equivalent, i.e.
-    // a.shape[:-2] == b.shape[:-2], the call to `batch_iterator_with_broadcasting`
-    // is equivalent to:
-    // for (int64_t i = 0; i < batchCount(a); ++i) {
-    //   driver_helper.call_driver().next();
-    //   if (driver_helper.info) {
-    //     break;
-    //   }
-    // }
-    // which does correspond to a batch-wise iteration for methods that do not
-    // broadcast with size expansion over batch dimensions.
-    batch_iterator_with_broadcasting<scalar_t>(a, b,
-      [&](scalar_t* a_working_ptr, scalar_t* b_working_ptr,
-        int64_t a_linear_batch_idx) {
-        driver_helper.next(a_working_ptr, b_working_ptr, a_linear_batch_idx)
-          .call_driver();
-      }
-    );
-  });
-  return b;
-#endif
-}
+DEFINE_DISPATCH(lstsq_stub);
 
 /*
   Solves a least squares problem. That is minimizing the squared Frobenius norm of |B - A X|.
@@ -3769,18 +3106,34 @@
   auto input_working_copy = copyBatchedColumnMajor(input);
 
   // now the actual call that computes the result in-place (apply_lstsq)
-  at::_lstsq_helper_(solution, rank, singular_values, infos, input_working_copy, rcond, driver);
-
+  lstsq_stub(input.device().type(), input_working_copy, solution, rank, singular_values, infos, rcond, driver);
+
+  // residuals are available only if m > n and drivers other than gelsy used
   if (m > n && driver != "gelsy") {
-    // LAPACK stores residuals data for postprocessing in rows n:(m-n)
-    auto raw_residuals = solution.narrow(/*dim=*/-2, /*start=*/n, /*length*/m - n);
-    if (raw_residuals.is_complex()) {
-      raw_residuals.mul_(raw_residuals.conj());
-      raw_residuals = at::real(raw_residuals);
-    } else {
-      raw_residuals.pow_(2);
+    // if the driver is gelss or gelsd then the residuals are available only if rank == n
+    bool compute_residuals = true;
+    if (driver == "gelss" || driver == "gelsd") {
+      if (input.dim() == 2) {
+        compute_residuals = (rank.item().toInt() == n);
+      } else {
+        // it is not clear what to do if some matrices have rank < n in case of batched input
+        // For now let's compute the residuals only if all matrices have rank equal to n
+        // This behaviour may be changed in the future
+        // See https://github.com/pytorch/pytorch/issues/56483
+        compute_residuals = at::all(rank == n).item().toBool();
+      }
     }
-    at::sum_out(residuals, raw_residuals, /*dim=*/-2, /*keepdim=*/false, /*dtype*/real_dtype);
+    if (compute_residuals) {
+      // LAPACK stores residuals data for postprocessing in rows n:(m-n)
+      auto raw_residuals = solution.narrow(/*dim=*/-2, /*start=*/n, /*length*/m - n);
+      if (raw_residuals.is_complex()) {
+        raw_residuals.mul_(raw_residuals.conj());
+        raw_residuals = at::real(raw_residuals);
+      } else {
+        raw_residuals.pow_(2);
+      }
+      at::sum_out(residuals, raw_residuals, /*dim=*/-2, /*keepdim=*/false, /*dtype*/real_dtype);
+    }
   }
   solution = solution.narrow(/*dim=*/-2, /*start=*/0, /*length*/n);
   if (m == 0) {
@@ -3879,452 +3232,6 @@
   std::string driver_name = get_default_lstsq_driver(driver, input);
 
   // set default rcond value
-  // TODO: Change this to match non-legacy NumPy behaviour
-  double rcond_value = rcond.has_value() && (rcond.value() > 0)
-    ? rcond.value()
-    : _get_epsilon(c10::toValueType(input.scalar_type()));
-
-  auto infos = at::zeros({std::max<int64_t>(1, batchCount(input))}, input.options().dtype(kInt));
-
-  // now check whether the provided output tensors can be used directly
-
-  // Two types of 'other' tensors are supported:
-  // - 1-dimensional (1D) tensor or batch of 1D tensors (vector case)
-  // - 2-dimensional (2D) tensor or batch of 2D tensors (matrix case)
-  // original torch.lstsq supported only the matrix case, while NumPy works for both cases
-  // for the batched input we need to be able to distinguish them
-  // auto expected_batched_rhs_shape = IntArrayRef(input.sizes().data(), input.dim() - 1); // input.shape[:-1]
-  // bool vector_case = other.dim() == 1 || (input.dim() - 1 == other.dim() && other.sizes().equals(expected_batched_rhs_shape));
-  bool vector_case = linalg_solve_is_vector_rhs(input, other);
-
-  // provided output tensor can be used directly if:
-  // 1. the shape matches the expected shape
-  // 2. the dtype matches the expected dtype
-  // 3. the tensor is contiguous
-
-  // Checks for the 'solution' tensor
-  std::vector<int64_t> expected_solution_shape = broadcast_batch_size(input, other_2d, input.dim() - 2);
-  // the actual shape of the shape of the solution returned in (*, n,) or (*, n, nrhs)
-  // but LAPACK requires extra dimensions so the expected shape is (*, max(m, n),) or (*, max(m, n), nrhs)
-  expected_solution_shape.push_back(std::max(input.size(-1), input.size(-2)));
-  if (!vector_case && other.dim() > 2) {
-    expected_solution_shape.push_back(other.size(-1));
-  }
-
-  bool solution_equal_expected_shape = solution.sizes().equals(expected_solution_shape);
-  bool solution_input_same_type = (solution.scalar_type() == input.scalar_type());
-
-  bool is_solution_batched_column_major = false;
-  if (vector_case) {
-    is_solution_batched_column_major = solution.is_contiguous();
-  } else if (!vector_case && solution.dim() >= 2) {
-    is_solution_batched_column_major = solution.transpose(-2, -1).is_contiguous();
-  }
-
-  // 'residuals' is not checked here because at::sum_out(residuals, ...) does that
-
-  auto input_batch_shape = IntArrayRef(input.sizes().cbegin(), input.sizes().cend() - 2);
-
-  // Checks for the 'rank' tensor
-  // rank is a scalar value for each matrix in the batch so
-  // rank's expected shape is equal to input.shape[0:input.ndim-2]
-  bool rank_equal_expected_shape = true;
-  bool rank_equal_expected_type = true;
-  bool rank_is_contiguous = true;
-  if (driver_name != "gels") { // gels driver doesn't set 'rank'
-    rank_equal_expected_shape = rank.sizes().equals(input_batch_shape);
-    rank_equal_expected_type = (rank.scalar_type() == at::kLong);
-    rank_is_contiguous = rank.is_contiguous();
-  }
-
-  // Checks for the 'singular_values' tensor
-  // singular values are computed only with "gelsd" and "gelss" drivers currently
-  bool singular_values_equal_expected_shape = true;
-  bool singular_values_equal_expected_type = true;
-  bool singular_values_is_contiguous = true;
-  if (driver_name == "gelsd" || driver_name == "gelss") {
-    auto singular_values_shape = input_batch_shape.vec();
-    singular_values_shape.push_back(std::min(input.size(-1), input.size(-2)));
-    singular_values_equal_expected_shape = singular_values.sizes().equals(singular_values_shape);
-    singular_values_equal_expected_type = (singular_values.scalar_type() == real_dtype);
-    singular_values_is_contiguous = singular_values.is_contiguous();
-  }
-
-  // if solution is not empty and not in batched column major format
-  bool copy_needed = (solution.numel() != 0 && !is_solution_batched_column_major);
-  copy_needed |= !solution_input_same_type;  // or solution does not have the same dtype as input
-  copy_needed |= (solution.numel() != 0 && !solution_equal_expected_shape); // or solution does not have the expected shape
-
-  copy_needed |= !rank_equal_expected_type;
-  copy_needed |= (rank.numel() != 0 && !rank_equal_expected_shape);
-  copy_needed |= (rank.numel() != 0 && !rank_is_contiguous);
-
-  copy_needed |= !singular_values_equal_expected_type;
-  copy_needed |= (singular_values.numel() != 0 && !singular_values_equal_expected_shape);
-  copy_needed |= (singular_values.numel() != 0 && !singular_values_is_contiguous);
-
-  if (copy_needed) { // we have to allocate temporary tensors
-    Tensor solution_tmp = at::empty({0}, input.options());
-    Tensor residuals_tmp = at::empty({0}, input.options().dtype(real_dtype));
-    Tensor rank_tmp = at::empty({0}, input.options().dtype(at::kLong));
-    Tensor singular_values_tmp = at::empty({0}, input.options().dtype(real_dtype));
-
-    linalg_lstsq_out_info(solution_tmp, residuals_tmp, rank_tmp, singular_values_tmp, infos, input, other, rcond_value, driver_name);
-
-    at::native::resize_output(solution, solution_tmp.sizes());
-    solution.copy_(solution_tmp);
-
-    at::native::resize_output(residuals, residuals_tmp.sizes());
-    residuals.copy_(residuals_tmp);
-
-    at::native::resize_output(rank, rank_tmp.sizes());
-    rank.copy_(rank_tmp);
-
-    at::native::resize_output(singular_values, singular_values_tmp.sizes());
-    singular_values.copy_(singular_values_tmp);
-  } else {
-    // else use the provided output storage directly
-    linalg_lstsq_out_info(solution, residuals, rank, singular_values, infos, input, other, rcond_value, driver_name);
-  }
-
-  if (infos.numel() > 1) {
-    batchCheckErrors(infos, "torch.linalg.lstsq");
-  } else {
-    singleCheckErrors(infos.item<int64_t>(), "torch.linalg.lstsq");
-  }
-
-  return std::tuple<Tensor&, Tensor&, Tensor&, Tensor&>(solution, residuals, rank, singular_values);
-}
-
-std::tuple<Tensor, Tensor, Tensor, Tensor> linalg_lstsq(
-    const Tensor& input, const Tensor& other,
-    c10::optional<double> rcond,
-    c10::optional<std::string> driver) {
-  Tensor solution = at::empty({0}, input.options());
-  Tensor residuals = at::empty({0}, input.options().dtype(toValueType(input.scalar_type())));
-  Tensor rank = at::empty({0}, input.options().dtype(at::kLong));
-  Tensor singular_values = at::empty({0}, input.options().dtype(toValueType(input.scalar_type())));
-  std::tie(solution, residuals, rank, singular_values) =
-      at::linalg_lstsq_outf(input, other, rcond, driver, solution, residuals, rank, singular_values);
-  return std::make_tuple(solution, residuals, rank, singular_values);
-}
-
-// ~~~~~~~~~~~~~~~~~~~~~~~~~~~~~~~~~ lu_solve ~~~~~~~~~~~~~~~~~~~~~~~~~~~~~~~~~~~~
-=======
-Tensor linalg_svdvals(const Tensor& input) {
-  TORCH_CHECK(
-      input.dim() >= 2,
-      "torch.linalg.svdvals: input should have at least 2 dimensions, but has ",
-      input.dim(),
-      " dimensions instead");
->>>>>>> 078fadaa
-
-  Tensor singular_values;
-
-<<<<<<< HEAD
-  int info;
-  for (const auto i : c10::irange(batch_size)) {
-    scalar_t* b_working_ptr = &b_data[i * b_stride];
-    scalar_t* lu_working_ptr = &lu_data[i * lu_stride];
-    int* pivots_working_ptr = &pivots_data[i * pivots_stride];
-    lapackLuSolve<scalar_t>('N', n, nrhs, lu_working_ptr, n, pivots_working_ptr,
-                            b_working_ptr, n, &info);
-    infos[i] = info;
-    if (info != 0) {
-      return;
-=======
-  // if input requires grad we must compute the singular vectors to make this function differentiable
-  // the singular vectors are not exposed to the user
-  const bool input_requires_grad = (at::GradMode::is_enabled() && input.requires_grad());
-  std::tie(std::ignore, singular_values, std::ignore) =
-      at::_svd_helper(input, /*some=*/input_requires_grad, /*compute_uv=*/input_requires_grad);
-  return singular_values;
-}
-
-Tensor& linalg_svdvals_out(const Tensor& input, Tensor& result) {
-  checkSameDevice("torch.linalg.svdvals", result, input);
-
-  // singular values are always real-valued
-  ScalarType real_dtype = toValueType(input.scalar_type());
-  checkLinalgCompatibleDtype(
-      "torch.linalg.svdvals", result.scalar_type(), real_dtype);
-
-  Tensor singular_values_tmp;
-  std::tie(std::ignore, singular_values_tmp, std::ignore) =
-      // NOLINTNEXTLINE(bugprone-argument-comment)
-      at::_svd_helper(input, /*full_matrices=*/false, /*compute_uv=*/false);
-
-  at::native::resize_output(result, singular_values_tmp.sizes());
-  result.copy_(singular_values_tmp);
-
-  return result;
-}
-
-// ~~~~~~~~~~~~~~~~~~~~~~~~~~~~~~~~~~~ lstsq ~~~~~~~~~~~~~~~~~~~~~~~~~~~~~~~~~~~~~
-
-DEFINE_DISPATCH(lstsq_stub);
-
-/*
-  Solves a least squares problem. That is minimizing the squared Frobenius norm of |B - A X|.
-
-  Input args:
-  * 'input' - Tensor containing batches of m-by-n matrix A.
-  * 'other' - Tensor containing batches of max(m, n)-by-nrhs matrix B.
-  * 'cond' - relative tolerance for determining rank of A.
-  * 'driver' - the name of the LAPACK driver that is used to compute the solution.
-  Output args (modified in-place):
-  * 'solution' - Tensor to store the solution matrix X.
-  * 'residuals' - Tensor to store values of the residual sum of squares for each column of the solution.
-  * 'rank' - Tensor to store the rank of A.
-  * 'singular_values' - Tensor to store the singular values of A.
-  * 'infos' - Tensor to store error codes of linear algebra math library.
-
-  For further details, please see the LAPACK documentation for GELS/GELSY/GELSS/GELSD routines.
-*/
-static void linalg_lstsq_out_info(
-    Tensor& solution,
-    Tensor& residuals,
-    Tensor& rank,
-    Tensor& singular_values,
-    Tensor& infos,
-    const Tensor& input,
-    const Tensor& other,
-    double rcond,
-    std::string& driver) {
-  // These internal asserts make explicit the assumptions in the implementation
-  // Error check with the actual error messages are done on the higher level of
-  // the hierarchy of calls
-  TORCH_INTERNAL_ASSERT(input.dim() >= 2);
-  TORCH_INTERNAL_ASSERT(other.dim() >= 1);
-
-  auto dim_diff = input.dim() - other.dim();
-  TORCH_INTERNAL_ASSERT(0 <= dim_diff && dim_diff <= 1);
-
-  TORCH_INTERNAL_ASSERT(input.scalar_type() == other.scalar_type());
-  TORCH_INTERNAL_ASSERT(input.device() == other.device());
-
-  TORCH_INTERNAL_ASSERT(solution.scalar_type() == input.scalar_type());
-  TORCH_INTERNAL_ASSERT(solution.device() == input.device());
-
-  TORCH_INTERNAL_ASSERT(residuals.device() == input.device());
-
-  TORCH_INTERNAL_ASSERT(rank.scalar_type() == at::kLong);
-  TORCH_INTERNAL_ASSERT(rank.device() == input.device());
-
-  auto real_dtype = toValueType(input.scalar_type());
-  TORCH_INTERNAL_ASSERT(singular_values.scalar_type() == real_dtype);
-  TORCH_INTERNAL_ASSERT(singular_values.device() == input.device());
-
-  TORCH_INTERNAL_ASSERT(infos.scalar_type() == at::kInt);
-  TORCH_INTERNAL_ASSERT(infos.device() == input.device());
-  TORCH_INTERNAL_ASSERT(infos.numel() == std::max<int64_t>(1, batchCount(input)));
-  TORCH_INTERNAL_ASSERT(infos.is_contiguous());
-
-  bool vector_case = linalg_solve_is_vector_rhs(input, other);
-  // we need to unsqueeze 'other' because 2-dimensional tensors are expected in the implementation
-  Tensor other_2d = vector_case ? other.unsqueeze(-1) : other;
-
-  TORCH_INTERNAL_ASSERT(input.size(-2) == other_2d.size(-2));
-
-  std::vector<int64_t> expected_solution_shape = broadcast_batch_size(input, other_2d, input.dim() - 2);
-  // the actual shape of the solution returned is (*, n,) or (*, n, nrhs)
-  // but LAPACK requires extra dimensions to store raw residuals
-  // so the expected shape is (*, max(m, n),) or (*, max(m, n), nrhs)
-  auto m = input.size(-2);
-  auto n = input.size(-1);
-  auto nrhs = other.size(-1);
-  expected_solution_shape.push_back(std::max(m, n));
-  if (!vector_case) {
-    expected_solution_shape.push_back(nrhs);
-  }
-
-  // if 'solution' has no elements we can modify it
-  if (solution.numel() == 0) {
-    if (vector_case) {
-      solution.resize_(expected_solution_shape, MemoryFormat::Contiguous);
-    } else {
-      auto shape_transposed = expected_solution_shape;
-      std::swap(shape_transposed.end()[-1], shape_transposed.end()[-2]);
-      solution.resize_(shape_transposed, MemoryFormat::Contiguous);
-      solution.transpose_(-2, -1);
->>>>>>> 078fadaa
-    }
-  }
-
-  // if 'solution' is non-empty it must have the expected shape
-  TORCH_INTERNAL_ASSERT(solution.sizes().equals(expected_solution_shape));
-
-  // 'solution' must be in batched column major order (Fortran contiguous) for 2D inputs
-  // or C contiguous for 1D input
-  if (vector_case) {
-    TORCH_INTERNAL_ASSERT(solution.is_contiguous());
-  } else {
-    TORCH_INTERNAL_ASSERT(solution.transpose(-2, -1).is_contiguous());
-  }
-
-  // for 1-dimensional 'other', we need to unsqueeze the 'solution' before passing to "apply_solve"
-  if (vector_case) {
-    solution = solution.unsqueeze_(-1);
-  }
-
-  // _linalg_lstsq_helper_ performs calculations in-place and 'solution' must be a copy of other_2d
-  solution.narrow(-2, 0, other_2d.size(-2)).copy_(other_2d);
-
-  // if 'rank' is empty we might resize it
-  auto input_batch_shape = IntArrayRef(input.sizes().cbegin(), input.sizes().cend() - 2);
-  if (rank.numel() == 0 && driver != "gels") { // gels driver doesn't set 'rank'
-    rank.resize_(input_batch_shape, MemoryFormat::Contiguous);
-  }
-
-  // if 'rank' is non-empty it must have the expected shape and be contiguous
-  if (driver != "gels") {
-    TORCH_INTERNAL_ASSERT(rank.sizes().equals(input_batch_shape));
-    TORCH_INTERNAL_ASSERT(rank.is_contiguous());
-  }
-
-  // if 'singular_values' is empty we might resize it
-  auto singular_values_shape = input_batch_shape.vec();
-  singular_values_shape.push_back(std::min(m, n));
-  if (singular_values.numel() == 0 && (driver == "gelsd" || driver == "gelss")) {
-    singular_values.resize_(singular_values_shape, MemoryFormat::Contiguous);
-  }
-
-  // if 'singular_values' is non-empty it must have the expected shape and be contiguous
-  if (driver == "gelsd" || driver == "gelss") {
-    TORCH_INTERNAL_ASSERT(singular_values.sizes().equals(singular_values_shape));
-    TORCH_INTERNAL_ASSERT(singular_values.is_contiguous());
-  }
-
-  // 'input' is modified in-place so we need a column-major copy
-  auto input_working_copy = copyBatchedColumnMajor(input);
-
-  // now the actual call that computes the result in-place (apply_lstsq)
-  lstsq_stub(input.device().type(), input_working_copy, solution, rank, singular_values, infos, rcond, driver);
-
-  // residuals are available only if m > n and drivers other than gelsy used
-  if (m > n && driver != "gelsy") {
-    // if the driver is gelss or gelsd then the residuals are available only if rank == n
-    bool compute_residuals = true;
-    if (driver == "gelss" || driver == "gelsd") {
-      if (input.dim() == 2) {
-        compute_residuals = (rank.item().toInt() == n);
-      } else {
-        // it is not clear what to do if some matrices have rank < n in case of batched input
-        // For now let's compute the residuals only if all matrices have rank equal to n
-        // This behaviour may be changed in the future
-        // See https://github.com/pytorch/pytorch/issues/56483
-        compute_residuals = at::all(rank == n).item().toBool();
-      }
-    }
-    if (compute_residuals) {
-      // LAPACK stores residuals data for postprocessing in rows n:(m-n)
-      auto raw_residuals = solution.narrow(/*dim=*/-2, /*start=*/n, /*length*/m - n);
-      if (raw_residuals.is_complex()) {
-        raw_residuals.mul_(raw_residuals.conj());
-        raw_residuals = at::real(raw_residuals);
-      } else {
-        raw_residuals.pow_(2);
-      }
-      at::sum_out(residuals, raw_residuals, /*dim=*/-2, /*keepdim=*/false, /*dtype*/real_dtype);
-    }
-  }
-  solution = solution.narrow(/*dim=*/-2, /*start=*/0, /*length*/n);
-  if (m == 0) {
-    solution.zero_();
-  }
-
-  // for 1-dimensional 'other', we need to squeeze the solution after "apply_lstsq"
-  if (vector_case) {
-    solution = solution.squeeze_(-1);
-  }
-}
-
-static std::string get_default_lstsq_driver(c10::optional<std::string> driver, const Tensor& input) {
-  // if `driver` is empty, we set driver_str to "gels" if working with CUDA tensors,
-  // otherwise to "gelsy" driver.
-  std::string driver_str;
-  // check whether the user provided name is a valid driver name
-  if (driver.has_value()) {
-    driver_str = driver.value();
-    // convert `driver_str` to lower case inplace.
-    std::transform(driver_str.begin(), driver_str.end(), driver_str.begin(),
-      [](unsigned char c) { return std::tolower(c); });
-    static std::unordered_set<std::string> allowed_drivers = {
-      "gels", "gelsy", "gelsd", "gelss"
-    };
-    if (input.device() == at::kCPU) {
-      TORCH_CHECK(
-        allowed_drivers.find(driver_str) != allowed_drivers.end(),
-        "torch.linalg.lstsq: parameter `driver` should be one of "
-        "(gels, gelsy, gelsd, gelss)"
-      );
-    } else { // else if (input.is_cuda())
-      TORCH_CHECK(
-        driver_str == "gels",
-        "torch.linalg.lstsq: `driver` other than `gels` is not supported on CUDA"
-      );
-    }
-  } else {
-    // if driver name is not provided, set to default 'gelsy' if on CPU,
-    // or to `gels` if on CUDA.
-    driver_str = input.is_cuda() ? "gels" : "gelsy";
-  }
-  return driver_str;
-}
-
-std::tuple<Tensor&, Tensor&, Tensor&, Tensor&> linalg_lstsq_out(
-    const Tensor& input,
-    const Tensor& other,
-    c10::optional<double> rcond,
-    c10::optional<std::string> driver,
-    Tensor& solution,
-    Tensor& residuals,
-    Tensor& rank,
-    Tensor& singular_values) {
-  TORCH_CHECK(input.dim() >= 2, "torch.linalg.lstsq: input must have at least 2 dimensions.");
-  TORCH_CHECK(other.dim() >= 1, "torch.linalg.lstsq: other must have at least 1 dimension.");
-  TORCH_CHECK(
-      input.scalar_type() == other.scalar_type(),
-      "torch.linalg.lstsq: Expected input and other to have the same dtype, but got input's dtype ",
-      input.scalar_type(),
-      " and other's dtype ",
-      other.scalar_type());
-
-  auto dim_diff = input.dim() - other.dim();
-  TORCH_CHECK(
-      0 <= dim_diff && dim_diff <= 1,
-      "torch.linalg.lstsq: input.dim() must be greater or equal to other.dim() and (input.dim() - other.dim()) <= 1");
-  Tensor other_2d = dim_diff ? other.unsqueeze(-1) : other;
-  TORCH_CHECK(
-      input.size(-2) == other_2d.size(-2),
-      dim_diff ? "torch.linalg.lstsq: input.size(-2) should match other.size(-1)"
-               : "torch.linalg.lstsq: input.size(-2) should match other.size(-2)");
-
-  checkSameDevice("torch.linalg.lstsq", other, input, "other");
-  checkSameDevice("torch.linalg.lstsq", solution, input, "solution");
-  checkSameDevice("torch.linalg.lstsq", residuals, input, "residuals");
-  checkSameDevice("torch.linalg.lstsq", rank, input, "rank");
-  checkSameDevice("torch.linalg.lstsq", singular_values, input, "singular_values");
-
-  // 'solution' is expected to have same dtype as input
-  checkLinalgCompatibleDtype("torch.linalg.lstsq", solution, input, "solution");
-
-  // 'residuals' is expected to have real float dtype
-  ScalarType real_dtype = c10::toValueType(input.scalar_type());
-  checkLinalgCompatibleDtype("torch.linalg.lstsq", residuals.scalar_type(), real_dtype, "solution");
-
-  // 'rank' is expected to have integer dtype
-  // actual LAPACK calls use int32_t type for rank, but we promote it to int64_t
-  // to be consistent with torch.linalg.matrix_rank output dtype
-  ScalarType rank_expected_type = ScalarType::Long;
-  checkLinalgCompatibleDtype("torch.linalg.lstsq", rank.scalar_type(), rank_expected_type, "rank");
-
-  // 'singular_values' is expected to have real float dtype
-  checkLinalgCompatibleDtype("torch.linalg.lstsq", singular_values.scalar_type(), real_dtype, "singular_values");
-
-  std::string driver_name = get_default_lstsq_driver(driver, input);
-
-  // set default rcond value
   double rcond_value = rcond.has_value()
     ? rcond.value()
     : _get_epsilon(c10::toValueType(input.scalar_type())) * std::max<int64_t>(input.size(-2), input.size(-1));
