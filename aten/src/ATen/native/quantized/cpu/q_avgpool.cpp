#include <ATen/ATen.h>
#include <ATen/NativeFunctions.h>
#include <ATen/Parallel.h>
#include <ATen/native/Pool.h>
#include <ATen/native/quantized/cpu/init_qnnpack.h>
#include <ATen/native/quantized/cpu/qnnpack_utils.h>
#include <ATen/native/quantized/cpu/quantized_ops.h>
#include <caffe2/utils/threadpool/pthreadpool-cpp.h>

#include <c10/util/irange.h>
#include <c10/util/math_compat.h>

#include <algorithm>
#include <cmath>
#include <limits>
#include <vector>

namespace at {
namespace native {

DEFINE_DISPATCH(qavg_pool2d_nhwc_stub);

namespace {

template <typename scalar_t>
static void avg_pool2d_out_frame(
    const Tensor& input,
    Tensor& output,
    int64_t nInputPlane,
    int64_t inputWidth,
    int64_t inputHeight,
    int64_t outputWidth,
    int64_t outputHeight,
    int kW,
    int kH,
    int dW,
    int dH,
    int padW,
    int padH,
    bool count_include_pad,
    c10::optional<int64_t> divisor_override) {
  Tensor input_contig = input.contiguous();
  auto input_data = input_contig.data_ptr<scalar_t>();
  auto output_data = output.data_ptr<scalar_t>();
  const auto scale_factor = input.q_scale() / output.q_scale();
  const auto input_zero_point = input.q_zero_point();
  const auto output_zero_point = output.q_zero_point();

  at::parallel_for(0, nInputPlane, 0, [&](int64_t start, int64_t end) {
    for (const auto k : c10::irange(start, end)) {
      // NOLINTNEXTLINE(cppcoreguidelines-init-variables)
      int64_t xx, yy;
      /* For all output pixels... */
      scalar_t* ptr_output = output_data + k * outputWidth * outputHeight;
      const scalar_t* ptr_input = input_data + k * inputWidth * inputHeight;
      auto minimum =
          std::numeric_limits<typename scalar_t::underlying>::lowest();
      auto maximum = std::numeric_limits<typename scalar_t::underlying>::max();

      for (yy = 0; yy < outputHeight; yy++) {
        for (xx = 0; xx < outputWidth; xx++) {
          /* Compute the mean of the input image... */
          int64_t hstart = yy * dH - padH;
          int64_t wstart = xx * dW - padW;
          int64_t hend = std::min(hstart + kH, inputHeight + padH);
          int64_t wend = std::min(wstart + kW, inputWidth + padW);
          int64_t pool_size = (hend - hstart) * (wend - wstart);
          hstart = std::max(hstart, (int64_t)0);
          wstart = std::max(wstart, (int64_t)0);
          hend = std::min(hend, inputHeight);
          wend = std::min(wend, inputWidth);

          int sum_int = 0;
          ptr_output->val_ = 0;

          // NOLINTNEXTLINE(cppcoreguidelines-init-variables)
          int64_t divide_factor;
          int64_t size = (hend - hstart) * (wend - wstart);
          if (divisor_override.has_value()) {
            divide_factor = divisor_override.value();
          } else {
            if (count_include_pad) {
              divide_factor = pool_size;
            } else {
              divide_factor = (hend - hstart) * (wend - wstart);
            }
          }

          // NOLINTNEXTLINE(cppcoreguidelines-init-variables)
          int64_t kx, ky;
          for (ky = hstart; ky < hend; ky++) {
            for (kx = wstart; kx < wend; kx++)
              sum_int += (ptr_input + ky * inputWidth + kx)->val_;
          }
          // NOLINTNEXTLINE(cppcoreguidelines-narrowing-conversions,bugprone-narrowing-conversions)
          float multiplier = scale_factor / divide_factor;

          // NOLINTNEXTLINE(cppcoreguidelines-narrowing-conversions,bugprone-narrowing-conversions)
          sum_int -= size * input_zero_point;
          // NOLINTNEXTLINE(cppcoreguidelines-narrowing-conversions,bugprone-narrowing-conversions)
          float sum = sum_int * 1.0;
          /* Update output by requantizing the result */
          ptr_output->val_ =
              static_cast<typename scalar_t::underlying>(std::min<int32_t>(
                  std::max<int32_t>(
                      std::nearbyint(sum * multiplier + output_zero_point),
                      minimum),
                  maximum));
          ptr_output++;
        }
      }
    }
  });
}

inline std::pair<int, int> get_kernel(IntArrayRef kernel_size) {
  TORCH_CHECK(
      kernel_size.size() == 1 || kernel_size.size() == 2,
      "avg_pool2d: kernel_size must either be a single int, or a tuple of two ints");
  const int kH = safe_downcast<int, int64_t>(kernel_size[0]);
  const int kW = kernel_size.size() == 1
      ? kH
      : safe_downcast<int, int64_t>(kernel_size[1]);
  return std::make_pair(kW, kH);
}

inline std::pair<int, int> get_stride(IntArrayRef stride, int kW, int kH) {
  TORCH_CHECK(
      stride.empty() || stride.size() == 1 || stride.size() == 2,
      "avg_pool2d: stride must either be omitted, a single int, or a tuple of two ints");
  const int dH = stride.empty() ? kH : safe_downcast<int, int64_t>(stride[0]);
  const int dW = stride.empty()
      ? kW
      : stride.size() == 1 ? dH : safe_downcast<int, int64_t>(stride[1]);
  return std::make_pair(dW, dH);
}

inline std::pair<int, int> get_padding(IntArrayRef padding) {
  TORCH_CHECK(
      padding.size() == 1 || padding.size() == 2,
      "avg_pool2d: padding must either be a single int, or a tuple of two ints");
  const int padH = safe_downcast<int, int64_t>(padding[0]);
  const int padW =
      padding.size() == 1 ? padH : safe_downcast<int, int64_t>(padding[1]);
  return std::make_pair(padW, padH);
}

std::vector<int64_t> get_output_shape(
    const Tensor& input_,
    int kW,
    int kH,
    int dW,
    int dH,
    int padW,
    int padH,
    bool ceil_mode) {
  const int64_t nbatch = input_.ndimension() == 4 ? input_.size(-4) : 1;
  const int64_t nInputPlane = input_.size(-3);
  const int64_t inputHeight = input_.size(-2);
  const int64_t inputWidth = input_.size(-1);
  const int64_t outputHeight =
      pooling_output_shape<int64_t>(inputHeight, kH, padH, dH, 1, ceil_mode);
  const int64_t outputWidth =
      pooling_output_shape<int64_t>(inputWidth, kW, padW, dW, 1, ceil_mode);
  if (input_.ndimension() == 3) {
    return {nInputPlane, outputHeight, outputWidth};
  }
  return {nbatch, nInputPlane, outputHeight, outputWidth};
}

template <typename scalar_t>
Tensor q_avg_pool2d(
    const Tensor& input,
    IntArrayRef kernel_size,
    IntArrayRef stride,
    IntArrayRef padding,
    bool ceil_mode,
    bool count_include_pad,
    c10::optional<int64_t> divisor_override) {
  // NOLINTNEXTLINE(cppcoreguidelines-init-variables)
  int kW, kH, dW, dH, padW, padH;
  std::tie(kW, kH) = get_kernel(kernel_size);
  std::tie(dW, dH) = get_stride(stride, kW, kH);
  std::tie(padW, padH) = get_padding(padding);

  const int64_t nbatch = input.ndimension() == 4 ? input.size(-4) : 1;
  const int64_t nInputPlane = input.size(-3);
  const int64_t inputHeight = input.size(-2);
  const int64_t inputWidth = input.size(-1);

  TORCH_CHECK(
      !divisor_override.has_value() || divisor_override.value() != 0,
      "divisor must be not zero");

  auto output_shape =
      get_output_shape(input, kW, kH, dW, dH, padW, padH, ceil_mode);
  const int64_t outputHeight = output_shape[output_shape.size() - 2];
  const int64_t outputWidth = output_shape[output_shape.size() - 1];
  if (input.is_contiguous(c10::MemoryFormat::ChannelsLast)) {
    auto output = at::_empty_affine_quantized(
        output_shape,
        input.options().memory_format(input.suggest_memory_format()),
        input.q_scale(),
        input.q_zero_point(),
        c10::nullopt);
    // fast path for channel last: qavg_pool_2d_nhwc_stub
<<<<<<< HEAD
    qavg_pool2d_nhwc_stub(
        input.device().type(),
        input,
        output,
        nbatch,
        nInputPlane,
        inputWidth,
        inputHeight,
        outputWidth,
        outputHeight,
        kW,
        kH,
        dW,
        dH,
        padW,
        padH,
        count_include_pad,
        divisor_override);
=======
    if (output_shape.size() == 3) {
      qavg_pool2d_nhwc_stub(
          input.device().type(),
          input,
          output,
          0,
          nInputPlane,
          inputWidth,
          inputHeight,
          outputWidth,
          outputHeight,
          kW,
          kH,
          dW,
          dH,
          padW,
          padH,
          count_include_pad,
          divisor_override);
    } else {
      at::parallel_for(0, nbatch, 0, [&](int64_t start, int64_t end) {
        for (const auto b : c10::irange(start, end)) {
          qavg_pool2d_nhwc_stub(
              input.device().type(),
              input,
              output,
              b,
              nInputPlane,
              inputWidth,
              inputHeight,
              outputWidth,
              outputHeight,
              kW,
              kH,
              dW,
              dH,
              padW,
              padH,
              count_include_pad,
              divisor_override);
        }
      });
    }
>>>>>>> 01a88625
    return output;
  } else {
    auto output = at::_empty_affine_quantized(
        output_shape, input.options(), input.q_scale(), input.q_zero_point());
<<<<<<< HEAD
    avg_pool2d_out_frame<scalar_t>(
        input,
        output,
        // Contract batch and channels into one dimension
        nbatch * nInputPlane,
        inputWidth,
        inputHeight,
        outputWidth,
        outputHeight,
        kW,
        kH,
        dW,
        dH,
        padW,
        padH,
        count_include_pad,
        divisor_override);
=======
    if (output_shape.size() == 3) {
      avg_pool2d_out_frame<scalar_t>(
          input,
          output,
          0,
          nInputPlane,
          inputWidth,
          inputHeight,
          outputWidth,
          outputHeight,
          kW,
          kH,
          dW,
          dH,
          padW,
          padH,
          count_include_pad,
          divisor_override);
    } else {
      at::parallel_for(0, nbatch, 0, [&](int64_t start, int64_t end) {
        for (const auto b : c10::irange(start, end)) {
          avg_pool2d_out_frame<scalar_t>(
              input,
              output,
              b,
              nInputPlane,
              inputWidth,
              inputHeight,
              outputWidth,
              outputHeight,
              kW,
              kH,
              dW,
              dH,
              padW,
              padH,
              count_include_pad,
              divisor_override);
        }
      });
    }
>>>>>>> 01a88625
    return output;
  }
}
} // namespace

#ifdef USE_PYTORCH_QNNPACK
namespace qnnp_avgpool_helper {
Tensor qnnpack_avg_pool2d(
    Tensor input,
    IntArrayRef kernel_size,
    IntArrayRef stride,
    IntArrayRef padding,
    bool ceil_mode,
    bool count_include_pad,
    c10::optional<int64_t> divisor_override) {
  Tensor output;
  // NOLINTNEXTLINE(cppcoreguidelines-init-variables)
  int kW, kH, dW, dH, padW, padH;
  std::tie(kW, kH) = get_kernel(kernel_size);
  std::tie(dW, dH) = get_stride(stride, kW, kH);
  std::tie(padW, padH) = get_padding(padding);
  TORCH_CHECK(
      input.ndimension() == 4,
      "qnnpack_avg_pool2d(): Expected input to be 4-dimensional: got ",
      input.ndimension());

  int64_t batch_size = input.size(0);
  int64_t inC = input.size(1);
  int64_t inH = input.size(2);
  int64_t inW = input.size(3);
  auto output_shape =
      get_output_shape(input, kW, kH, dW, dH, padW, padH, ceil_mode);
  const int64_t oH = output_shape[output_shape.size() - 2];
  const int64_t oW = output_shape[output_shape.size() - 1];
  const auto outC = inC;

  Tensor input_contig = input.contiguous(c10::MemoryFormat::ChannelsLast);

  initQNNPACK();
  const auto scale = input_contig.q_scale();
  const auto zero_point = input_contig.q_zero_point();

  TORCH_CHECK(
      oH > 0 && oW > 0,
      "qnnpack_avg_pool2d(): the resulting output Tensor size should be >= 0");
  // NHWC output
  output = at::_empty_affine_quantized(
      output_shape,
      at::device(kCPU).dtype(kQUInt8),
      scale,
      zero_point,
      c10::MemoryFormat::ChannelsLast);

  pytorch_qnnp_operator_t qnnpack_operator{nullptr};
  const pytorch_qnnp_status createStatus =
      pytorch_qnnp_create_average_pooling2d_nhwc_q8(
          padH /* input_padding_height */,
          padW /* input_padding_width */,
          kH /* kernel height */,
          kW /* kernel width */,
          dH /* stride height */,
          dW /* stride width */,
          inC /* input channels */,
          zero_point /* input zero_point */,
          scale /* input scale */,
          zero_point /* output zero_point */,
          scale /* output scale */,
          std::numeric_limits<uint8_t>::min() /* output min */,
          std::numeric_limits<uint8_t>::max() /* output max */,
          0 /* flags */,
          &qnnpack_operator);
  CAFFE_ENFORCE(
      createStatus == pytorch_qnnp_status_success,
      "failed to create QNNPACK Average Pooling operator");
  std::unique_ptr<pytorch_qnnp_operator, QnnpackOperatorDeleter>
      qnnpack_uniq_ptr(qnnpack_operator);

  const pytorch_qnnp_status setupStatus =
      pytorch_qnnp_setup_average_pooling2d_nhwc_q8(
          qnnpack_operator,
          batch_size,
          inH,
          inW,
          (uint8_t*)input_contig.data_ptr<c10::quint8>() /* input data */,
          inC,
          (uint8_t*)output.data_ptr<c10::quint8>() /* output data */,
          outC,
          nullptr /* thread pool */);
  CAFFE_ENFORCE(
      setupStatus == pytorch_qnnp_status_success,
      "failed to setup QNNPACK Average Pooling operator");
  pthreadpool_t threadpool = caffe2::pthreadpool_();
  const pytorch_qnnp_status runStatus =
      pytorch_qnnp_run_operator(qnnpack_operator, threadpool);
  TORCH_INTERNAL_ASSERT(
      runStatus == pytorch_qnnp_status_success,
      "failed to run QNNPACK Average Pool operator");
  return output.contiguous(input.suggest_memory_format());
}
} // qnnp_avgpool_helper
#endif

Tensor avg_pool2d_quantized_cpu(
    const Tensor& input,
    IntArrayRef kernel_size,
    IntArrayRef stride,
    IntArrayRef padding,
    bool ceil_mode,
    bool count_include_pad,
    c10::optional<int64_t> divisor_override) {
  Tensor output;
#ifdef USE_PYTORCH_QNNPACK
  if (at::globalContext().qEngine() == at::QEngine::QNNPACK &&
      input.scalar_type() == kQUInt8) {
    return at::native::qnnp_avgpool_helper::qnnpack_avg_pool2d(
        input,
        kernel_size,
        stride,
        padding,
        ceil_mode,
        count_include_pad,
        divisor_override);
  }
#endif
  AT_DISPATCH_QINT_TYPES(input.scalar_type(), "avg_pool2d_quantized_cpu", [&]() {
    output = q_avg_pool2d<scalar_t>(
        input,
        kernel_size,
        stride,
        padding,
        ceil_mode,
        count_include_pad,
        divisor_override);
  });
  return output;
}

} // namespace native
} // namespace at<|MERGE_RESOLUTION|>--- conflicted
+++ resolved
@@ -204,7 +204,6 @@
         input.q_zero_point(),
         c10::nullopt);
     // fast path for channel last: qavg_pool_2d_nhwc_stub
-<<<<<<< HEAD
     qavg_pool2d_nhwc_stub(
         input.device().type(),
         input,
@@ -223,56 +222,10 @@
         padH,
         count_include_pad,
         divisor_override);
-=======
-    if (output_shape.size() == 3) {
-      qavg_pool2d_nhwc_stub(
-          input.device().type(),
-          input,
-          output,
-          0,
-          nInputPlane,
-          inputWidth,
-          inputHeight,
-          outputWidth,
-          outputHeight,
-          kW,
-          kH,
-          dW,
-          dH,
-          padW,
-          padH,
-          count_include_pad,
-          divisor_override);
-    } else {
-      at::parallel_for(0, nbatch, 0, [&](int64_t start, int64_t end) {
-        for (const auto b : c10::irange(start, end)) {
-          qavg_pool2d_nhwc_stub(
-              input.device().type(),
-              input,
-              output,
-              b,
-              nInputPlane,
-              inputWidth,
-              inputHeight,
-              outputWidth,
-              outputHeight,
-              kW,
-              kH,
-              dW,
-              dH,
-              padW,
-              padH,
-              count_include_pad,
-              divisor_override);
-        }
-      });
-    }
->>>>>>> 01a88625
     return output;
   } else {
     auto output = at::_empty_affine_quantized(
         output_shape, input.options(), input.q_scale(), input.q_zero_point());
-<<<<<<< HEAD
     avg_pool2d_out_frame<scalar_t>(
         input,
         output,
@@ -290,49 +243,6 @@
         padH,
         count_include_pad,
         divisor_override);
-=======
-    if (output_shape.size() == 3) {
-      avg_pool2d_out_frame<scalar_t>(
-          input,
-          output,
-          0,
-          nInputPlane,
-          inputWidth,
-          inputHeight,
-          outputWidth,
-          outputHeight,
-          kW,
-          kH,
-          dW,
-          dH,
-          padW,
-          padH,
-          count_include_pad,
-          divisor_override);
-    } else {
-      at::parallel_for(0, nbatch, 0, [&](int64_t start, int64_t end) {
-        for (const auto b : c10::irange(start, end)) {
-          avg_pool2d_out_frame<scalar_t>(
-              input,
-              output,
-              b,
-              nInputPlane,
-              inputWidth,
-              inputHeight,
-              outputWidth,
-              outputHeight,
-              kW,
-              kH,
-              dW,
-              dH,
-              padW,
-              padH,
-              count_include_pad,
-              divisor_override);
-        }
-      });
-    }
->>>>>>> 01a88625
     return output;
   }
 }
