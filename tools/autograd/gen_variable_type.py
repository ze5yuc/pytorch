# Generates VariableType.h/cpp
#
# **If any changes are being made to the VariableType codegen please also check
# if updates are needed in torch/csrc/autograd/autograd_not_implemented_fallback.cpp
#
# VariableType is a subclass of at::Type that provides the binding code
# necessary to provide a differentiable version of ATen operators. There are a
# number of different things we could mean:
#
#   - Given a non-differentiable forward implementation, we might
#     directly associate it with a backward implementation to make
#     it differentiable.  This is the common case.
#
#   - Some functions don't need a backwards implementation, because
#     backpropagation will never propagate beyond them.  There are a
#     number of different reasons why this may be the case:
#
#       - The function has no differentiable inputs
#       - The function's output is not differentiable
#       - The function has no data dependency on its input
#
#   - Some function don't need a backwards implementation because they
#     are implemented as a composition of other (differentiable) ATen
#     functions.  These are dispatched directly to the Type superclass,
#     which will in turn dispatch back to VariableType for its
#     differentiable subcomponents.
#
from .context import with_native_function_with_differentiability_info
from .gen_trace_type import (
    MANUAL_BACKEND, MANUAL_AUTOGRAD_AND_TRACER, declare_returned_variables,
    tie_return_values, get_return_value, type_wrapper_name,
)
from .gen_inplace_or_view_type import (
    get_view_info, is_tensor_type, is_tensor_list_type, unpack_args, get_base_name,
    use_derived, modifies_arguments, WRAPPER_REGISTRATION, TMP_VAR, METHOD_DEFINITION,
    ASSIGN_RETURN_VALUE, gen_formals, ALL_VIEW_FUNCTIONS, unpacked_name,
    AUTOGRAD_NOT_IMPLEMENTED_REGISTRATION
)

from tools.codegen.api.types import (Binding, DispatcherSignature, BaseCType, intArrayRefT,
                                     tensorT, tensorListT, MutRefCType, OptionalCType,
                                     ListCType, SpecialArgName, scalarT, stringT)
from tools.codegen.api.autograd import (
    DifferentiableInput, NativeFunctionWithDifferentiabilityInfo,
    SavedAttribute, dispatch_strategy, gen_differentiable_outputs,
    is_differentiable)
from tools.codegen.api import cpp
from tools.codegen.code_template import CodeTemplate
from tools.codegen.context import native_function_manager, with_native_function
from tools.codegen.gen import FileManager
from tools.codegen.utils import mapMaybe
from tools.codegen.model import (Argument, NativeFunction, SchemaKind,
                                 SelfArgument, TensorOptionsArguments,
                                 BaseType, ListType)
from typing import Callable, List, Optional, Sequence, Union, Dict

# We don't set or modify grad_fn on these methods. Generally, they return
# tensors that have requires_grad=False. In-place functions listed here will
# not examine or modify requires_grad or grad_fn.
DONT_REQUIRE_DERIVATIVE = {
    # These only depend on the input Tensor's shape and device, not the data
    'ones_like', 'zeros_like', 'rand_like', 'randn_like',
    # These are only implemented on integral types
    '__and__', '__iand__', '__ilshift__', '__ior__', '__irshift__', '__ixor__',
    '__lshift__', '__or__', '__rshift__', '__xor__',
    # These work on integral data types, and hence don't require derivative
    '_sobol_engine_draw', '_sobol_engine_ff', '_sobol_engine_scramble_',
    '_sobol_engine_initialize_state_',
    # This is an unsafe method that is meant to be out of reach of autograd.
    '_coalesced_',
    # Quantize functions should not record gradients
    'quantize_per_tensor', 'quantize_per_channel',
    # Functions that return integers should not have output that require gradients
    'argmax', 'argmin', 'argsort', 'searchsorted',
    'bucketize',
    # Functions that return booleans are not differentiable
    'isnan', 'isposinf', 'isneginf', 'isinf', 'signbit', 'isin',
    # Functions return none are not differentiable
    'record_stream',
}

# The C -> R functions at the time of adding this are still being audited and tested
# but will not error out.
# C -> C, R -> C functions for which backward is correctly implemented and tested
GRADIENT_IMPLEMENTED_FOR_COMPLEX = {
    't', 'view', 'reshape', 'reshape_as', 'view_as', 'roll', 'clone',
    'repeat', 'expand', 'flip', 'fliplr', 'flipud', 'rot90', 'transpose',
    'permute', 'squeeze', 'unsqueeze', 'resize', 'resize_as', 'tril',
    'triu', 'chunk', 'zero_', 'eq_', 'ne_', 'add', '__radd__', 'sum',
    '_conj', 'sin', 'cos', 'mul', 'sinc', 'sinh', 'cosh', '__rmul__',
    'sgn', 'asin', 'acos', 'sub', 'div', 'cat', 'view_as_complex',
    'neg', 'complex', 'select', '_s_where', 'as_strided', 'slice', 'constant_pad_nd',
    'unbind', 'split', 'split_with_sizes', 'unsafe_split', 'split_with_sizes_backward',
    'dot', 'vdot', 'cholesky', 'triangular_solve', 'mm', '_unsafe_view', 'mv', 'outer',
    'bmm', 'diagonal', 'alias', 'atan', 'log', 'log10', 'log1p', 'log2', 'reciprocal',
    'tan', 'pow', 'rsqrt', 'tanh', 'tanh_backward', 'asinh', 'acosh', 'atanh', 'take', 'fill_',
    'exp', 'nonzero', 'mean', 'inverse', 'solve', 'linalg_cholesky', 'addcmul', 'addcdiv',
    'matrix_exp', 'linalg_matrix_exp', 'linalg_eigh', 'cholesky_solve', 'linalg_qr', '_svd_helper', '_fft_c2c', '_fft_r2c',
    'linalg_solve', 'sqrt', 'stack', 'gather', 'index_select', 'index_add_', 'linalg_inv', 'linalg_inv_ex',
    'l1_loss_backward', 'baddbmm', 'addbmm', 'addmm', 'addmv', 'addr', 'linalg_householder_product',
    'constant_pad_nd', 'reflection_pad1d', 'reflection_pad2d', 'reflection_pad3d', 'linalg_cholesky_ex', 'linalg_eig',
    'select_backward', 'diagonal_backward', 'slice_backward',
    'reflection_pad1d_backward', 'reflection_pad2d_backward', 'reflection_pad3d_backward', 'symeig', '_sparse_sparse_matmul',
    'replication_pad1d', 'replication_pad2d', 'replication_pad3d', 'take', 'put_', '_to_copy',
    'replication_pad1d_backward', 'replication_pad2d_backward', 'replication_pad3d_backward',
    'diag', 'masked_scatter', 'masked_select', 'index_fill', 'trace', 'polar', 'cumsum', 'rsub',
    'eig', 'lerp', 'linalg_vector_norm', 'cumprod', 'prod', 'index_copy', 'lu', 'unfold', 'unfold_backward',
    'index', 'masked_fill', 'cross', 'lu_unpack', 'renorm', '_conj_physical',
    'scatter', 'scatter_add', 'sigmoid', 'sigmoid_backward', 'trapezoid', 'cumulative_trapezoid',
    'conj_physical_', '_neg_view', '_reshape_alias', '_det_lu_based_helper', 'lu_solve', '_lu_with_info',
    'linalg_pinv', 'linalg_lstsq',
}

GRADIENT_IMPLEMENTED_FOR_SPARSE_COMPLEX = {
    'to_dense', '_coalesce', 'coalesce', 'values', '_sparse_coo_tensor_with_dims_and_tensors',
    'sparse_mask_helper_cuda', '_sparse_addmm',
}

GRADIENT_IMPLEMENTED_FOR_COMPLEX.update(GRADIENT_IMPLEMENTED_FOR_SPARSE_COMPLEX)

# Some operators invalidate the grad_accumulator. Let's reset it.
RESET_GRAD_ACCUMULATOR = {
    'set', 'resize'
}

# NOTE [ TensorImpl and Storage Pointer Sanity Checks ]
#
# We check the following properties:
#   1) A function should never change the input tensors' underlying c10::TensorImpl
#      pointers or c10::Storage pointers, even if it modifies its input tensors (via
#      inplace or out-variants)
# If the function does not modify its arguments, we also check the following properties
# pertaining to its output:
#   2) Its TensorImpl has use_count of 1
#   3) If the function is a view function, it has the same StorageImpl as that of
#      the input it is aliased with. Otherwise, its StorageImpl has use_count of 1
#
# The following code templates implement the checks for this invariant:
SAVE_TENSOR_STORAGE = CodeTemplate("""\
c10::optional<Storage> ${tensor_name}_storage_saved =
  ${tensor_name}.has_storage() ? c10::optional<Storage>(${tensor_name}.storage()) : c10::nullopt;
""")

# If tensor_name == out_tensor_name, used to enforce (1), otherwise used for (2)
ENFORCE_SAME_TENSOR_STORAGE = CodeTemplate("""\
if (${tensor_name}_storage_saved.has_value())
  AT_ASSERT(${tensor_name}_storage_saved.value().is_alias_of(${out_tensor_name}.storage()));
""")

SAVE_TENSORLIST_STORAGE = CodeTemplate("""\
std::vector<c10::optional<Storage>> ${tensorlist_name}_storage_saved(${tensorlist_name}.size());
for (const Tensor& tensor : ${tensorlist_name})
  ${tensorlist_name}_storage_saved.push_back(
    tensor.has_storage() ? c10::optional<Storage>(tensor.storage()) : c10::nullopt);
""")

ENFORCE_SAME_TENSORLIST_STORAGE = CodeTemplate("""\
for (size_t i=0; i<${tensorlist_name}.size(); i++) {
  if (${tensorlist_name}_storage_saved[i].has_value())
    AT_ASSERT(${tensorlist_name}_storage_saved[i].value().is_alias_of(${tensorlist_name}[i].storage()));
}
""")

SAVE_OPTIONALTENSORLIST_STORAGE = CodeTemplate("""\
std::vector<c10::optional<Storage>> ${tensorlist_name}_storage_saved(${tensorlist_name}.size());
for (const c10::optional<Tensor>& tensor : ${tensorlist_name})
  ${tensorlist_name}_storage_saved.push_back(
    tensor.has_value() && tensor->has_storage() ? c10::optional<Storage>(tensor->storage()) : c10::nullopt);
""")

ENFORCE_SAME_OPTIONALTENSORLIST_STORAGE = CodeTemplate("""\
for (size_t i=0; i<${tensorlist_name}.size(); i++) {
  if (${tensorlist_name}_storage_saved[i].has_value())
    AT_ASSERT(${tensorlist_name}_storage_saved[i].value().is_alias_of(
        static_cast<c10::optional<Tensor>>(${tensorlist_name}[i])->storage()));
}
""")

SAVE_TENSOR_IMPL = CodeTemplate("""\
c10::intrusive_ptr<TensorImpl> ${tensor_name}_impl_saved;
if (${tensor_name}.defined()) ${tensor_name}_impl_saved = ${tensor_name}.getIntrusivePtr();
""")

ENFORCE_SAME_TENSOR_IMPL = CodeTemplate("""\
if (${tensor_name}_impl_saved) AT_ASSERT(${tensor_name}_impl_saved == ${tensor_name}.getIntrusivePtr());
""")

ENFORCE_TENSOR_IMPL_USE_COUNT_LT_OR_EQ_ONE = CodeTemplate("""\
AT_ASSERT(${tensor_name}.use_count() <= 1, "function: ${fn_name}");
""")

ENFORCE_TENSOR_STORAGE_USE_COUNT_EQUALS_ONE = CodeTemplate("""\
if (${tensor_name}.has_storage()) AT_ASSERT(${tensor_name}.storage().use_count() == 1, "function: ${fn_name}");
""")

SAVE_TENSORLIST_IMPL = CodeTemplate("""\
std::vector<c10::intrusive_ptr<TensorImpl>> ${tensorlist_name}_impl_saved(${tensorlist_name}.size());
for (size_t i=0; i<${tensorlist_name}.size(); i++)
  if (${tensorlist_name}[i].defined()) ${tensorlist_name}_impl_saved[i] = ${tensorlist_name}[i].getIntrusivePtr();
""")

ENFORCE_SAME_TENSORLIST_IMPL = CodeTemplate("""\
for (size_t i=0; i<${tensorlist_name}.size(); i++) {
  if (${tensorlist_name}_impl_saved[i])
    AT_ASSERT(${tensorlist_name}_impl_saved[i] == ${tensorlist_name}[i].getIntrusivePtr());
}
""")

SAVE_OPTIONALTENSORLIST_IMPL = CodeTemplate("""\
std::vector<c10::intrusive_ptr<TensorImpl>> ${tensorlist_name}_impl_saved(${tensorlist_name}.size());
for (size_t i=0; i<${tensorlist_name}.size(); i++) {
  c10::optional<Tensor> t = ${tensorlist_name}[i];
  if (t.has_value() && t->defined()) ${tensorlist_name}_impl_saved[i] = t->getIntrusivePtr();
}
""")

ENFORCE_SAME_OPTIONALTENSORLIST_IMPL = CodeTemplate("""\
for (size_t i=0; i<${tensorlist_name}.size(); i++) {
  if (${tensorlist_name}_impl_saved[i])
    AT_ASSERT(${tensorlist_name}_impl_saved[i] == static_cast<c10::optional<Tensor>>(${tensorlist_name}[i])->getIntrusivePtr());
}
""")

# The following list contains functions that we don't enforce the invariant on.
DONT_ENFORCE_SAME_TENSOR_IMPL_OR_STORAGE = {
    # These functions are expected to change impl or storage of input tensors
    'set_', '_cudnn_rnn_flatten_weight',
}
DONT_ENFORCE_TENSOR_IMPL_USE_COUNT = {
    # These non-inplace, non-out functions return tensors with use_count > 1
    # Therefore, they MAY (but not necessarily) return one of its inputs as-is
    # See https://github.com/pytorch/pytorch/issues/60426 for more information
    '_embedding_bag', '_embedding_bag_forward_only',
    'q_per_channel_scales', 'q_per_channel_zero_points',
    'lu_unpack', '_cudnn_rnn_backward',

    # The below failed StorageImpl use_count check but we skip tensor_impl check
    # just in case
    '_cudnn_rnn', 'dequantize_self',
}

DONT_ENFORCE_STORAGE_IMPL_USE_COUNT = {
    # These non-view functions return tensors with storage use_count != 1
    '_slow_conv2d_forward', 'slow_conv3d_forward', 'channel_shuffle',

    # If an input is returned as-is in output, we cannot guarantee its storage_impl
    # use count to be 1 either.
    *DONT_ENFORCE_TENSOR_IMPL_USE_COUNT,
}
# END CHECKS FOR [ TensorImpl and Storage Pointer Sanity Checks ]

DECLARE_GRAD_FN = CodeTemplate("""\
std::shared_ptr<${op}> grad_fn;
""")

SETUP_ANY_REQUIRES_GRAD = CodeTemplate("""\
auto _any_requires_grad = compute_requires_grad( ${args_with_derivatives} );
${extra_differentiability_conditions}
(void)_any_requires_grad;
""")

SETUP_DERIVATIVE = CodeTemplate("""\
if (_any_requires_grad) {
  ${setup}
}
""")

SETUP_NONE_REQUIRES_GRAD = CodeTemplate("""\
if (compute_requires_grad( ${args_to_check} )) {
  throw_error_out_requires_grad("${base_name}");
}
""")

ASSIGN_GRAD_FN = CodeTemplate("""\
grad_fn = std::shared_ptr<${op}>(new ${op}(${op_ctor}), deleteNode);
grad_fn->set_next_edges(collect_next_edges( ${args_with_derivatives} ));
""")

CALL_REDISPATCH = CodeTemplate("""\
at::redispatch::${api_name}(${unpacked_args})""")
# If the non-variable operation has return values, we use the `tmp` variable to hold the
# values temporarily and pass the values to the return variables outside of the
# `at::AutoDispatchBelowAutograd` guard block.
DISPATCH_TO_NON_VAR_TYPE_WITH_TMP_RETURN_VALUES = CodeTemplate("""\
auto ${tmp_var} = ([&]() {
  ${guard}
  return ${base_type_call};
})();
""")

DISPATCH_TO_NON_VAR_TYPE_WITHOUT_RETURN_VALUES = CodeTemplate("""\
{
  ${guard}
  ${base_type_call};
}
""")

SET_HISTORY = CodeTemplate("""\
if (grad_fn) {
    ${fn}_history(${differentiable_outputs}, grad_fn);
}
""")

CONDITIONAL = CodeTemplate("""\
if (${cond}) {
  ${statements}
}
""")

RUN_ONLY_IN_DEBUG_MODE = CodeTemplate("""\
#ifndef NDEBUG
${statements}
#endif
""")

FW_DERIVATIVE_CHECK_TEMPLATE = CodeTemplate("""\
isFwGradDefined(${req_inp})\
""")

FW_DERIVATIVE_DEFINED_GRAD_TEMPLATE = CodeTemplate("""\
auto ${inp}_t_raw = toNonOptFwGrad(${inp});
auto ${inp}_t = ${inp}_t_raw.defined() ? ${inp}_t_raw : at::zeros_like(toNonOptTensor(${inp}));
""")

FW_DERIVATIVE_DEFINED_PRIMAL_TEMPLATE = CodeTemplate("""\
auto ${inp}_p = toNonOptPrimal(${inp});
""")

FW_DERIVATIVE_SETTER_TENSOR = CodeTemplate("""\
if (${out_arg}_new_fw_grad.defined()) {
  // The hardcoded 0 here will need to be updated once we support multiple levels.
  ${out_arg}._set_fw_grad(${out_arg}_new_fw_grad, /* level */ 0, /* is_inplace_op */ ${is_inplace}, /* is_make_dual */ false);
}
""")

FW_DERIVATIVE_SETTER_TENSOR_LIST = CodeTemplate("""\
TORCH_INTERNAL_ASSERT(${out_arg}.size() == ${out_arg}_new_fw_grad.size());
for (auto i=0; i<${out_arg}.size(); ++i) {
  if (${out_arg}_new_fw_grad[i].defined()) {
  // The hardcoded 0 here will need to be updated once we support multiple levels.
    ${out_arg}[i]._set_fw_grad(
        ${out_arg}_new_fw_grad[i], /* level */ 0, /* is_inplace_op */ ${is_inplace}, /* is_make_dual */ false);
  }
}
""")

FW_DERIVATIVE_TEMPLATE = CodeTemplate("""\
if (${requires_fw_grad}) {
    ${unpacked_arguments}
    auto ${out_arg}_new_fw_grad = ${formula};
    ${fw_grad_setter}
}
""")

FW_DERIVATIVE_FORBID_TEMPLATE = CodeTemplate("""\
TORCH_CHECK_NOT_IMPLEMENTED(!(${cond}), "Trying to use forward AD with ${msg} that does not support it.");
""")

FW_DERIVATIVE_FORBID_LIST_TEMPLATE = CodeTemplate("""\
for (const auto& _t: ${arg}) {
    TORCH_CHECK_NOT_IMPLEMENTED(!(${cond}), "Trying to use forward AD with ${msg} that does not support it.");
}
""")

def gen_variable_type(
    out: str,
    native_yaml_path: str,
    fns_with_diff_infos: List[NativeFunctionWithDifferentiabilityInfo],
    template_path: str,
) -> None:

    """VariableType.h and VariableType.cpp body

    This is the at::Type subclass for differentiable tensors. The
    implementation of each function dispatches to the base tensor type to
    compute the output. The grad_fn is attached to differentiable functions.
    """
    fm = FileManager(install_dir=out, template_dir=template_path, dry_run=False)
    fm.write('VariableType.h', lambda: {
        'generated_comment': "@" f'generated from {template_path}/VariableType.h'
    })

    # NOTE: see Note [Sharded File] at the top of the VariableType.cpp
    # template regarding sharding of the generated files.
    fm.write_sharded(
        'VariableType.cpp',
        [fn for fn in fns_with_diff_infos if use_derived(fn)],
        key_fn=lambda fn: cpp.name(fn.func.func),
        base_env={
            'generated_comment':
            "@" f'generated from {template_path}/VariableType.cpp',
        },
        env_callable=gen_variable_type_func,
        num_shards=5,
        sharded_keys={'type_derived_method_definitions', 'wrapper_registrations'}
    )

@with_native_function
def gen_wrapper_registration(f: NativeFunction) -> str:
    return WRAPPER_REGISTRATION.substitute(
        unqual_operator_name_with_overload=f.func.name,
        type_wrapper_name=type_wrapper_name(f),
        class_type='VariableType',
    )

def gen_variable_type_func(
    fn: NativeFunctionWithDifferentiabilityInfo
) -> Dict[str, List[str]]:
    f = fn.func
    with native_function_manager(f):
        name = cpp.name(f.func)
        formals = gen_formals(f)

        if fn.info is None and not get_base_name(f) in RESET_GRAD_ACCUMULATOR \
                and not get_base_name(f) in DONT_REQUIRE_DERIVATIVE \
                and len(gen_differentiable_outputs(fn)) > 0 \
                and not cpp.name(f.func) in DONT_ENFORCE_SAME_TENSOR_IMPL_OR_STORAGE \
                and not type_wrapper_name(f) in DONT_ENFORCE_STORAGE_IMPL_USE_COUNT \
                and not type_wrapper_name(f) in DONT_ENFORCE_TENSOR_IMPL_USE_COUNT:
            # NOTE: [ Registering AutogradNotImplemented boxed kernel ]
            #
            # When there is no derivatives.yaml entry, we register a generic boxed
            # NotImplemented kernel to set grad_fn to be NotImplemented, so that forward
            # proceeds as usual but an error is properly produced on backward.
            # TODO: it would be nice to not have these special cases
            #
            # There are several cases where still let codegen handle it:
            # 1) ops that need to reset grad accumulator (we let codegen handle this case
            #     because) the list is (currently) only accessible in Python.
            # 2) User explicitly specifies DONT_REQUIRE_DERIVATIVE. This basically makes
            #    autograd a fallthrough with NDEBUG checks. This can be useful for when all
            #    outputs are integral.
            # 3) When there are no differentiable outputs. This is similar to (2).
            # 4) There are certain ops where we skip certain NDEBUG checks. this is similar
            #    to (1).
            type_definition = ""
            wrapper_registration = AUTOGRAD_NOT_IMPLEMENTED_REGISTRATION.substitute(
                unqual_operator_name_with_overload=f.func.name)
        else:
            type_definition = METHOD_DEFINITION.substitute(
                return_type=cpp.returns_type(f.func.returns).cpp_type(),
                type_wrapper_name=type_wrapper_name(f),
                type_definition_body=emit_body(fn),
                formals=formals,
            )
            wrapper_registration = gen_wrapper_registration(f)

    # See Note [Manual Backend kernels]
    assert (name in MANUAL_BACKEND) == f.manual_kernel_registration
    # If you want to register a kernel to Autograd, you must make the op abstract.
    # In other words, this op must have dispatch section in native_functions.yaml.
    if name in MANUAL_AUTOGRAD_AND_TRACER or (fn.info and fn.info.has_derivatives):
        msg = (f'There\'s a formula for {name}(or its functional variant) in derivatives.yaml. '
               f'It\'s required to add a dispatch section for it with explicit supported backends e.g CPU/CUDA '
               f'or CompositeExplicitAutograd in native_functions.yaml. Please see '
               f'https://github.com/pytorch/pytorch/tree/master/aten/src/ATen/native#choosing-the-right-dispatch-keyword '
               f'for instructions to choose the right dispatch keyword.')
        assert f.is_abstract, msg

    return {
        'type_derived_method_definitions': [type_definition],
        'wrapper_registrations': [wrapper_registration],
    }

@with_native_function_with_differentiability_info
def emit_body(fn: NativeFunctionWithDifferentiabilityInfo) -> List[str]:
    assert dispatch_strategy(fn) == 'use_derived'
    f = fn.func
    info = fn.info
    fw_derivatives = fn.fw_derivatives

    name = cpp.name(f.func)
    inplace = f.func.kind() == SchemaKind.inplace
    is_out_fn = f.func.kind() == SchemaKind.out
    returns_void = len(f.func.returns) == 0
    base_name = get_base_name(f)
    view_info = get_view_info(fn)

    def gen_differentiable_input(
        arg: Union[Argument, SelfArgument, TensorOptionsArguments]
    ) -> Optional[DifferentiableInput]:
        if isinstance(arg, TensorOptionsArguments):
            return None
        a: Argument = arg.argument if isinstance(arg, SelfArgument) else arg

        # TODO: `cpp_type` is only to keep it byte-for-byte compatible with the old codegen, should remove.
        # NB: This is not a clone of cpp.argument() - TensorOptionsArguments / faithful / binds are
        # not handled properly as they are irrelevant for this codegen.
        cpp_type = cpp.argument_type(a, binds=a.name).cpp_type()

        if not is_differentiable(a.name, a.type, info):
            return None
        return DifferentiableInput(
            name=a.name,
            type=a.type,
            cpp_type=cpp_type,
        )

    @with_native_function
    def gen_differentiable_inputs(f: NativeFunction) -> List[DifferentiableInput]:
        return list(mapMaybe(gen_differentiable_input, f.func.arguments.non_out))

    def find_args_with_derivatives(differentiable_inputs: List[DifferentiableInput]) -> List[DifferentiableInput]:
        """Find arguments that have derivative definitions"""
        if info is None or not info.has_derivatives:
            return differentiable_inputs
        names = set(name for d in info.derivatives for name in d.var_names)
        differentiable = [arg for arg in differentiable_inputs if arg.name in names]
        if len(differentiable) != len(names):
            missing = names - set(arg.name for arg in differentiable)
            raise RuntimeError(f'Missing arguments for derivatives: {missing} in {info.name}')
        return differentiable

    differentiable_inputs = gen_differentiable_inputs(f)
    args_with_derivatives = find_args_with_derivatives(differentiable_inputs)
    differentiable_outputs = gen_differentiable_outputs(fn)

    undifferentiable = (base_name in DONT_REQUIRE_DERIVATIVE) or (name in DONT_REQUIRE_DERIVATIVE)

    requires_derivative = (not undifferentiable) and (len(differentiable_inputs) > 0) and (len(differentiable_outputs) > 0)

    if info is not None and info.has_derivatives and not requires_derivative:
        raise RuntimeError(f'ERROR: derivative ignored for {name} -- specified an autograd function without derivative')

    def emit_save_inputs() -> List[str]:
        setup: List[str] = []
        if info is None or not info.has_derivatives:
            return setup

        has_tensorlist_arg = any(is_tensor_list_type(arg.type) for arg in args_with_derivatives)

        # We don't want to save tensors if we know that they will never be used
        # when computing the derivative, so we add guards to those statements
        def guard_for(arg: SavedAttribute) -> Optional[str]:
            assert info is not None

            # It's hard to determine the edge offset if we have TensorLists
            if has_tensorlist_arg:
                return None

            # Empirical evaluation of the cases where we insert those guards in
            # backward show that they are somewhat useless. E.g. there's no need
            # to guard on some values captured from forward, because they had to
            # require_grad if the backward function even gets executed. I don't
            # have any good ideas for detecting those cases, so I simply disabled the
            # checks.
            if 'backward' in info.name:
                return None

            # If there's a single derivative we could compute, we already have
            # a requires_grad check that is sufficient
            if len(args_with_derivatives) <= 1:
                return None

            # We really only care about trimming down the amount of tensors we save
            if arg.nctype.type != BaseCType(tensorT):
                return None

            # We want to emit simple guards, so we only allow that if checking one
            # input is enough to determine whether we need that value
            used_in = [d for d in info.derivatives if arg in d.saved_inputs]
            assert len(used_in) > 0
            if len(used_in) != 1:
                return None
            derivative = used_in[0]
            if len(derivative.var_names) != 1:
                return None
            derivative_var_name = derivative.var_names[0]

            # Figure out the offset of the edge that uses this variable
            for edge_off, a in enumerate(args_with_derivatives):
                if a.name == derivative_var_name:
                    break
            else:
                raise AssertionError()

            return f'grad_fn->should_compute_output({edge_off})'

        setup.extend(save_variables(info.all_saved_inputs, False, guard_for))
        for arg in args_with_derivatives:
            if is_tensor_list_type(arg.type):
                setup.append(f'grad_fn->{arg.name}_size_ = {arg.name}.size();')

        return setup

    def setup_derivative(differentiable_inputs: List[DifferentiableInput]) -> List[str]:
        body: List[str] = []
        if is_out_fn:
            # For out functions, ensure that no input or output requires grad
            body.append(DECLARE_GRAD_FN.substitute(op='Node'))
            body.append(SETUP_NONE_REQUIRES_GRAD.substitute(
                base_name=base_name,
                args_to_check=[arg.name for arg in differentiable_inputs]))
            body.append(SETUP_NONE_REQUIRES_GRAD.substitute(
                base_name=base_name,
                args_to_check=[arg.name for arg in differentiable_outputs]))
            return body

        op = info.op if info is not None and info.has_derivatives else 'NotImplemented'
        setup = []
        setup.extend(ASSIGN_GRAD_FN.substitute(
            op=op,
            op_ctor='' if info is not None and info.has_derivatives else f'"{cpp.name(f.func)}"',
            args_with_derivatives=[arg.name for arg in args_with_derivatives],
        ).split('\n'))
        setup.extend(emit_save_inputs())

        body.extend(emit_check_no_requires_grad(differentiable_inputs, args_with_derivatives))
        body.append(DECLARE_GRAD_FN.substitute(op=op))
        body.append(SETUP_DERIVATIVE.substitute(setup=setup))
        return body

    def emit_check_if_in_complex_autograd_allowlist() -> List[str]:
        body: List[str] = []
        if base_name in GRADIENT_IMPLEMENTED_FOR_COMPLEX:
            return body
        for arg in differentiable_outputs:
            name = arg.name
            # TODO: should be `arg.type.is_tensor_like()`?
            if arg.cpp_type in ['at::Tensor', 'at::TensorList', 'const c10::List<c10::optional<at::Tensor>> &']:
                body.append(f'throw_error_for_complex_autograd({name}, "{base_name}");')
        return body

    def emit_check_no_requires_grad(
        tensor_args: List[DifferentiableInput],
        args_with_derivatives: List[DifferentiableInput],
    ) -> List[str]:
        """Checks that arguments without derivatives don't require grad"""
        body: List[str] = []
        for arg in tensor_args:
            if arg in args_with_derivatives:
                continue
            arg_name = arg.name
            if info and arg_name in info.non_differentiable_arg_names:
                continue
            if arg_name == 'output':
                # Double-backwards definitions sometimes take in 'input' and
                # 'output', but only define the derivative for input.
                continue
            body.append(f'check_no_requires_grad({arg_name}, "{arg_name}", "{name}");')
        return body

    def emit_original_self_definition() -> List[str]:
        body: List[str] = []
        if inplace:
            body.append('c10::optional<at::Tensor> original_self;')

            all_forward_grad_cond = []
            for derivative in fw_derivatives:
                if derivative.required_original_self_value:
                    all_forward_grad_cond.append(get_any_has_forward_grad_name(derivative.var_name))

            if all_forward_grad_cond:
                body.append(f'if ({" || ".join(all_forward_grad_cond)}) {{')
                body.append('  original_self = self.clone();')
                body.append('}')

        return body

    def save_variables(
        saved_variables: Sequence[SavedAttribute],
        is_output: bool,
        guard_for: Callable[[SavedAttribute], Optional[str]] = lambda name: None,
    ) -> Sequence[str]:
        # assign the saved variables to the generated grad_fn
        stmts: List[str] = []
        for arg in saved_variables:
            name = arg.nctype.name.name if isinstance(arg.nctype.name, SpecialArgName) else arg.nctype.name
            type = arg.nctype.type
            expr = arg.expr
            stmts_prepend = None
            if type == BaseCType(tensorT) or type == OptionalCType(BaseCType(tensorT)) or \
                    type == MutRefCType(OptionalCType(BaseCType(tensorT))) or (is_output and type == BaseCType(scalarT)):
                var = name
                name += '_'
                if var == 'self' and inplace:
                    stmts_prepend = 'if (!original_self.has_value()) original_self = self.clone()'
                    var = 'original_self.value()'
                    assert not is_output
                if inplace and is_output:
                    var = 'self'
                    is_inplace_view = f'{var}.is_view()'
                    expr = f'SavedVariable({var}, {str(is_output).lower()}, {is_inplace_view})'
                else:
                    expr = f'SavedVariable({var}, {str(is_output).lower()})'
            elif type == BaseCType(tensorListT) or type == ListCType(OptionalCType(BaseCType(tensorT))):
                expr = f'make_saved_variable_list({name})'
                name += '_'
            elif type == BaseCType(intArrayRefT):
                expr = expr + ".vec()"
            elif type == BaseCType(stringT):
                expr = f'std::string({expr})'
            elif type == OptionalCType(BaseCType(stringT)):
                expr = f'{expr}.has_value() ? c10::optional<std::string>(std::string({expr}.value())) : c10::nullopt'
            guard = guard_for(arg)
            if guard is None:
                if stmts_prepend:
                    stmts.append(f'{stmts_prepend};')
                stmts.append(f'grad_fn->{name} = {expr};')
            else:
                stmts.append(f'if ({guard}) {{')
                if stmts_prepend:
                    stmts.append(f'  {stmts_prepend};')
                stmts.append(f'  grad_fn->{name} = {expr};')
                stmts.append('}')
        return stmts

    # Generates a Dispatcher::redispatch() call into the dispatcher. We do this mainly for performance reasons:
    #  - Pre-compute the full DispatchKeySet. This saves the dispatcher from having to read from TLS.
    #  - redispatch() avoids a redundant call to RecordFunction, which was already called right before
    #    we entered this autograd kernel.
    def emit_dispatch_call(f: NativeFunction, input_base: str, unpacked_args: Sequence[str]) -> str:
        """ Dispatch call via function in a namespace or method on Tensor."""
        dispatcher_sig = DispatcherSignature.from_schema(f.func)
        dispatcher_exprs = dispatcher_sig.exprs()

        # code-generated autograd kernels plumb and recompute dispatch keys directly through the kernel for performance.
        # Ops also always have a function variant of the redispatch API.
        # See Note [Plumbing Keys Through The Dispatcher] for details.
        dispatch_key_set = 'ks & c10::after_autograd_keyset'
        call = CALL_REDISPATCH.substitute(
            api_name=cpp.name(
                f.func,
                faithful_name_for_out_overloads=True,
            ),
            unpacked_args=[dispatch_key_set] + list(unpacked_args))
        return call

    def wrap_output(f: NativeFunction, unpacked_bindings: List[Binding], var: str) -> str:
        call = ''
        rhs_value: Optional[str] = None
        if not any(r.type.is_tensor_like() for r in f.func.returns):
            rhs_value = var
        else:
            rhs_value = f'std::move({var})'
        assert rhs_value is not None
        call += ASSIGN_RETURN_VALUE.substitute(return_values=tie_return_values(f),
                                               rhs_value=rhs_value)
        return call

    def check_tensorimpl_and_storage(call: str, unpacked_bindings: List[Binding]) -> str:
        # See NOTE [ TensorImpl and Storage Pointer Sanity Checks ]
        stmts_before_call: List[str] = []
        stmts_after_call: List[str] = []

        if cpp.name(f.func) in DONT_ENFORCE_SAME_TENSOR_IMPL_OR_STORAGE:
            return call

        # Check properties of inputs (enforce (1))
        for unpacked_binding in unpacked_bindings:
            arg = unpacked_binding.name
            noref_cpp_type = unpacked_binding.nctype.type.remove_const_ref()
            if noref_cpp_type == BaseCType(tensorListT):
                stmts_before_call += [SAVE_TENSORLIST_STORAGE.substitute(tensorlist_name=arg),
                                      SAVE_TENSORLIST_IMPL.substitute(tensorlist_name=arg)]
                stmts_after_call += [ENFORCE_SAME_TENSORLIST_STORAGE.substitute(tensorlist_name=arg),
                                     ENFORCE_SAME_TENSORLIST_IMPL.substitute(tensorlist_name=arg)]
            elif noref_cpp_type == ListCType(OptionalCType(BaseCType(tensorT))):
                stmts_before_call += [SAVE_OPTIONALTENSORLIST_STORAGE.substitute(tensorlist_name=arg),
                                      SAVE_OPTIONALTENSORLIST_IMPL.substitute(tensorlist_name=arg)]
                stmts_after_call += [ENFORCE_SAME_OPTIONALTENSORLIST_STORAGE.substitute(tensorlist_name=arg),
                                     ENFORCE_SAME_OPTIONALTENSORLIST_IMPL.substitute(tensorlist_name=arg)]
            elif noref_cpp_type == BaseCType(tensorT):
                stmts_before_call += [SAVE_TENSOR_STORAGE.substitute(tensor_name=arg),
                                      SAVE_TENSOR_IMPL.substitute(tensor_name=arg)]
                stmts_after_call += [ENFORCE_SAME_TENSOR_STORAGE.substitute(tensor_name=arg, out_tensor_name=arg),
                                     ENFORCE_SAME_TENSOR_IMPL.substitute(tensor_name=arg)]

        assert (stmts_before_call and stmts_after_call) or (not stmts_before_call and not stmts_after_call)

        # Check properties of outputs (enforce (2), (3))
        if not f.func.kind() in (SchemaKind.inplace, SchemaKind.out):
            base_name = f.func.name.name.base  # TODO: should be str(f.func.name.name)?
            aliased_arg_name = ALL_VIEW_FUNCTIONS.get(base_name, None)
            if aliased_arg_name is not None:
                aliased_arg_name = unpacked_name(aliased_arg_name)
            for i, (ret, ret_name) in enumerate(zip(f.func.returns, cpp.return_names(f))):
                noref_cpp_type = cpp.return_type(ret).remove_const_ref()
                if noref_cpp_type == BaseCType(tensorT):
                    if aliased_arg_name is not None:
                        assert i == 0, "Expect non-CompositeImplicitAutograd view function {base} to return single output"
                        stmts_after_call += [ENFORCE_SAME_TENSOR_STORAGE.substitute(tensor_name=aliased_arg_name,
                                                                                    out_tensor_name=ret_name)]
                    else:
                        if type_wrapper_name(f) not in DONT_ENFORCE_STORAGE_IMPL_USE_COUNT:
                            stmts_after_call += [ENFORCE_TENSOR_STORAGE_USE_COUNT_EQUALS_ONE.substitute(
                                tensor_name=ret_name, fn_name=type_wrapper_name(f))]

                    if type_wrapper_name(f) not in DONT_ENFORCE_TENSOR_IMPL_USE_COUNT:
                        stmts_after_call += [ENFORCE_TENSOR_IMPL_USE_COUNT_LT_OR_EQ_ONE.substitute(
                            tensor_name=ret_name, fn_name=type_wrapper_name(f))]

                # Currently we don't have any functions that return the following types, but
                # we should update the checks once we do
                elif noref_cpp_type == ListCType(OptionalCType(BaseCType(tensorT))):
                    raise AssertionError(f"Please add use_count checks for {noref_cpp_type}")
                elif noref_cpp_type == BaseCType(tensorListT):
                    raise AssertionError(f"Please add use_count checks for {noref_cpp_type}")

        if stmts_before_call and stmts_after_call:
            call = RUN_ONLY_IN_DEBUG_MODE.substitute(statements=stmts_before_call) + \
                call + \
                RUN_ONLY_IN_DEBUG_MODE.substitute(statements=stmts_after_call)
        return call

    def emit_call(f: NativeFunction, unpacked_bindings: List[Binding]) -> str:
        # We only care about adding `at::AutoDispatchBelowAutograd` guard for non-variable dispatch
        # (which corresponds to 'use_derived' strategy). The purpose of this guard is to make sure
        # the baseType operations still dispatch to non-Variable type, even if the arguments passed
        # in are now Variables.
        # See NOTE [ Treating Variables as non-Variables in type dispatch ] for details.
        unpacked_args = [b.name for b in unpacked_bindings]
        base_type_call = emit_dispatch_call(f, 'self_', unpacked_args)

        if get_view_info(fn) is not None or modifies_arguments(f):
            guard = 'at::AutoDispatchBelowAutograd guard;'
        else:
            guard = 'at::AutoDispatchBelowADInplaceOrView guard;'

        if not modifies_arguments(f) and not returns_void:
            call = DISPATCH_TO_NON_VAR_TYPE_WITH_TMP_RETURN_VALUES.substitute(
                base_type_call=base_type_call, tmp_var=TMP_VAR, guard=guard)

            call += wrap_output(f, unpacked_bindings, TMP_VAR)
        else:
            call = DISPATCH_TO_NON_VAR_TYPE_WITHOUT_RETURN_VALUES.substitute(
                base_type_call=base_type_call, guard=guard)
        call = check_tensorimpl_and_storage(call, unpacked_bindings)
        return call

    def emit_history() -> str:
        fn = 'rebase' if modifies_arguments(f) and view_info is None else 'set'
        output_names = [r.name for r in differentiable_outputs]
        # TODO: flatten allocates a std::vector, which could be expensive
        outs = CodeTemplate("flatten_tensor_args( ${outs} )").substitute(outs=output_names)
        return SET_HISTORY.substitute(fn=fn, differentiable_outputs=outs)

    def emit_save_outputs() -> str:
        if is_out_fn:
            # out functions don't currently support differentiation
            return ''
        if info is not None and info.has_derivatives:
            stmts = save_variables(info.all_saved_outputs, True)
            if len(stmts) == 0:
                return ''
            return CONDITIONAL.substitute(cond='grad_fn', statements=stmts)
        return ''

    def emit_any_requires_grad() -> List[str]:
        extra_condition = ''
        if fn.info and fn.info.output_differentiability_conditions:
            assert len(fn.info.output_differentiability_conditions) == 1
            extra_condition = \
                f'_any_requires_grad &= ({fn.info.output_differentiability_conditions[0]});'
        return [SETUP_ANY_REQUIRES_GRAD.substitute(
            args_with_derivatives=[arg.name for arg in args_with_derivatives],
            extra_differentiability_conditions=extra_condition)]

    def get_any_has_forward_grad_name(var_name: str) -> str:
        return f'_any_has_forward_grad_{var_name}'

    def emit_any_has_forward_grad() -> List[str]:
        content: List[str] = []
        for derivative in fw_derivatives:
            assert derivative.required_inputs_fw_grad is not None
            requires_fw_grad = " || ".join([FW_DERIVATIVE_CHECK_TEMPLATE.substitute(req_inp=inp.name)
                                           for inp in differentiable_inputs if inp.name in derivative.required_inputs_fw_grad])
            if not requires_fw_grad:
                # Handle functions like stack
                # For these, we don't unpack anything and always call the user function
                if not (len(differentiable_inputs) == 1 and is_tensor_list_type(differentiable_inputs[0].type)):
                    raise RuntimeError(f'No differentiable input to "{name}" is a differentiable Tensor (as the provided'
                                       'forward AD formula does not use any input tangent) even though a forward gradient '
                                       'formula has been defined for it. This case should only happen for function that '
                                       'take a single TensorList as input. All other cases are not supported right now.')
                requires_fw_grad = "true"

            if fn.info and fn.info.output_differentiability_conditions:
                assert len(fn.info.output_differentiability_conditions) == 1
                requires_fw_grad = \
                    f'({fn.info.output_differentiability_conditions[0]}) && ({requires_fw_grad})'

            content.append(f"auto {get_any_has_forward_grad_name(derivative.var_name)} = {requires_fw_grad};\n"
                           f"(void){get_any_has_forward_grad_name(derivative.var_name)};")

        return content

    def emit_check_inplace() -> List[str]:
        if not inplace:
            return []
        return [f'check_inplace({arg.name}, _any_requires_grad);' for arg in differentiable_outputs]

    def emit_fw_derivatives() -> List[str]:
        content: List[str] = []
        for derivative in fw_derivatives:
            res = derivative.var_name
            if f.func.name.name.inplace:
                # TODO update this when inplace namings are unified
                res = "self"

            assert derivative.required_inputs_fw_grad is not None

            unpacked_arguments = ""
            for inp in differentiable_inputs:
                if inp.name in derivative.required_inputs_fw_grad:
                    unpacked_arguments += FW_DERIVATIVE_DEFINED_GRAD_TEMPLATE.substitute(inp=inp.name)
                if inp.name in (derivative.required_inputs_primal or []):
                    unpacked_arguments += FW_DERIVATIVE_DEFINED_PRIMAL_TEMPLATE.substitute(inp=inp.name)
            if derivative.required_original_self_value:
                unpacked_arguments += FW_DERIVATIVE_DEFINED_GRAD_TEMPLATE.substitute(inp="original_self")
                unpacked_arguments += FW_DERIVATIVE_DEFINED_PRIMAL_TEMPLATE.substitute(inp="original_self")
            elif inplace and derivative.is_reusing_outplace_formula:
                # The gradient wasn't already cloned, do it if grad mode is enabled
                unpacked_arguments += "self_t = GradMode::is_enabled() ? self_t.clone() : self_t;"

            if inplace:
                is_inplace_str = "true"
            else:
                is_inplace_str = "false"

            if isinstance(derivative.var_type, BaseType) and derivative.var_type.is_tensor_like():
                fw_grad_setter = FW_DERIVATIVE_SETTER_TENSOR.substitute(out_arg=res, is_inplace=is_inplace_str)
            elif isinstance(derivative.var_type, ListType) and derivative.var_type.is_tensor_like():
                fw_grad_setter = FW_DERIVATIVE_SETTER_TENSOR_LIST.substitute(out_arg=res, is_inplace=is_inplace_str)
            else:
                raise RuntimeError("Unsupported output type for forward derivative")
            # View ops create fw_grad that already is a view of the base's fw_grad so just use that
            content.append(FW_DERIVATIVE_TEMPLATE.substitute(
                requires_fw_grad=get_any_has_forward_grad_name(derivative.var_name), formula=derivative.formula, out_arg=res,
                unpacked_arguments=unpacked_arguments, fw_grad_setter=fw_grad_setter))
        return content

    def emit_forbid_fw_derivatives(is_out_fn: bool = False) -> str:
        def get_msg() -> str:
            if is_out_fn:
                msg = name + " (because it is an out= function)"
            else:
                msg = name
            return msg
        res = ""
        to_check: List[str] = []
        for inp in list(mapMaybe(gen_differentiable_input,
                                 f.func.arguments.non_out + list(f.func.arguments.out))):  # type: ignore[operator]
            if is_tensor_type(inp.type):
                to_check.append(FW_DERIVATIVE_CHECK_TEMPLATE.substitute(req_inp=inp.name))
            elif is_tensor_list_type(inp.type):
                cond = FW_DERIVATIVE_CHECK_TEMPLATE.substitute(req_inp="_t")
                res += FW_DERIVATIVE_FORBID_LIST_TEMPLATE.substitute(arg=inp.name, cond=cond, msg=get_msg())
            else:
                raise RuntimeError(f'Unsupported input type for "{name}" when forbidding forward AD usage.')

        if len(to_check) > 0:
            cond = " || ".join(to_check)
            res += FW_DERIVATIVE_FORBID_TEMPLATE.substitute(cond=cond, msg=get_msg())
        return res

    body: List[str] = []
    unpack_args_stats, unpacked_bindings = unpack_args(f)

    body.extend(unpack_args_stats)
    if requires_derivative:
        body.extend(emit_any_requires_grad())
        body.extend(emit_any_has_forward_grad())
        body.extend(emit_check_inplace())
        body.extend(emit_original_self_definition())
        body.extend(setup_derivative(differentiable_inputs))
    body.append(declare_returned_variables(f))

    body.append(emit_call(f, unpacked_bindings))
    if requires_derivative:
        # set_flags has to appear after version_counter, because rebase_history
        # requires that the counter is incremented before it is called
        body.append(emit_history())
        body.extend(emit_check_if_in_complex_autograd_allowlist())

    if is_out_fn:
        body.append(emit_forbid_fw_derivatives(is_out_fn=True))
    else:
        if requires_derivative:
            body.extend(emit_fw_derivatives())
            if len(fw_derivatives) == 0:
<<<<<<< HEAD
                # TODO handle the case when len > 0 and len < num_diff_outputs
                body.append(emit_forbid_fw_derivatives())
=======
                body.append(emit_forbid_fw_derivatives())
            else:
                assert len(fw_derivatives) == len(differentiable_outputs), (
                    "Expected the number of forward derivatives implemented to match the "
                    "number of differentiable outputs. NB: This only applies when at least "
                    "one forward derivative is implemented. Not implementing any forward "
                    "derivatives is also okay, and we would require inputs to the op to "
                    "not have associated tangents in that case.")
>>>>>>> 88890061

    if requires_derivative:
        # Save only after the forward AD has been set up
        body.append(emit_save_outputs())

    if base_name in RESET_GRAD_ACCUMULATOR:
        # `inplace` implies that there is exactly one output named `self`,
        # so we can keep the generated code easy. If you need to
        # `reset_grad_accumulator` in an operator that's not `inplace`, you can
        # remove this assert but the code generation will get more elaborate
        assert inplace
        body.append('reset_grad_accumulator(self);')
    if not returns_void:
        body.append(f'return {get_return_value(f)};')
    return body<|MERGE_RESOLUTION|>--- conflicted
+++ resolved
@@ -979,10 +979,6 @@
         if requires_derivative:
             body.extend(emit_fw_derivatives())
             if len(fw_derivatives) == 0:
-<<<<<<< HEAD
-                # TODO handle the case when len > 0 and len < num_diff_outputs
-                body.append(emit_forbid_fw_derivatives())
-=======
                 body.append(emit_forbid_fw_derivatives())
             else:
                 assert len(fw_derivatives) == len(differentiable_outputs), (
@@ -991,7 +987,6 @@
                     "one forward derivative is implemented. Not implementing any forward "
                     "derivatives is also okay, and we would require inputs to the op to "
                     "not have associated tangents in that case.")
->>>>>>> 88890061
 
     if requires_derivative:
         # Save only after the forward AD has been set up
