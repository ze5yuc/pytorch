--- conflicted
+++ resolved
@@ -108,12 +108,8 @@
     'index', 'masked_fill', 'linalg_cross', 'lu_unpack', 'renorm', '_conj_physical',
     'scatter', 'scatter_add', 'sigmoid', 'sigmoid_backward', 'trapezoid', 'cumulative_trapezoid',
     'conj_physical_', '_neg_view', '_reshape_alias', '_det_lu_based_helper', 'lu_solve', '_lu_with_info',
-<<<<<<< HEAD
-    'linalg_pinv', 'linalg_lstsq', 'col2im', 'col2im_backward', 'im2col', 'im2col_backward',
+    'linalg_solve_triangular', 'linalg_pinv', 'linalg_lstsq', 'col2im', 'col2im_backward', 'im2col', 'im2col_backward',
     'to_sparse', 'sparse_sampled_addmm'
-=======
-    'linalg_solve_triangular', 'linalg_pinv', 'linalg_lstsq', 'col2im', 'col2im_backward', 'im2col', 'im2col_backward',
->>>>>>> 6a9a44a3
 }
 
 GRADIENT_IMPLEMENTED_FOR_SPARSE_COMPLEX = {
